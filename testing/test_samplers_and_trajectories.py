from typing import Literal, Tuple

from gfn.utils.prob_calculations import get_trajectory_pfs
import pytest
import torch
from tensordict import TensorDict
from torch import nn
from torch_geometric.nn import GCNConv

from gfn.actions import GraphActionType
from gfn.containers import Trajectories
from gfn.containers.replay_buffer import ReplayBuffer
from gfn.gym import Box, DiscreteEBM, HyperGrid
from gfn.gym.graph_building import GraphBuilding
from gfn.gym.helpers.box_utils import BoxPBEstimator, BoxPBMLP, BoxPFEstimator, BoxPFMLP
from gfn.modules import DiscretePolicyEstimator, GFNModule, GraphActionPolicyEstimator
from gfn.samplers import LocalSearchSampler, Sampler
from gfn.states import GraphStates
from gfn.utils.modules import MLP


def trajectory_sampling_with_return(
    env_name: str,
    preprocessor_name: Literal["KHot", "OneHot", "Identity", "Enum"],
    delta: float,
    n_components_s0: int,
    n_components: int,
) -> Tuple[Trajectories, Trajectories, GFNModule, GFNModule]:
    if env_name == "HyperGrid":
        env = HyperGrid(ndim=2, height=8, preprocessor_name=preprocessor_name)
    elif env_name == "DiscreteEBM":
        if preprocessor_name != "Identity" or delta != 0.1:
            pytest.skip("Useless tests")
        env = DiscreteEBM(ndim=8)
    elif env_name == "Box":
        if preprocessor_name != "Identity":
            pytest.skip("Useless tests")
        env = Box(delta=delta)
        pf_module = BoxPFMLP(
            hidden_dim=32,
            n_hidden_layers=2,
            n_components=n_components,
            n_components_s0=n_components_s0,
        )
        pb_module = BoxPBMLP(
            hidden_dim=32,
            n_hidden_layers=2,
            n_components=n_components,
            trunk=pf_module.trunk,
        )
        pf_estimator = BoxPFEstimator(
            env=env,
            module=pf_module,
            n_components=n_components,
            n_components_s0=n_components_s0,
        )
        pb_estimator = BoxPBEstimator(
            env=env, module=pb_module, n_components=n_components
        )
    else:
        raise ValueError("Unknown environment name")

    if env_name != "Box":
        assert not isinstance(env, Box)
        pf_module = MLP(input_dim=env.preprocessor.output_dim, output_dim=env.n_actions)
        pb_module = MLP(
            input_dim=env.preprocessor.output_dim, output_dim=env.n_actions - 1
        )
        pf_estimator = DiscretePolicyEstimator(
            module=pf_module,
            n_actions=env.n_actions,
            is_backward=False,
            preprocessor=env.preprocessor,
        )
        pb_estimator = DiscretePolicyEstimator(
            module=pb_module,
            n_actions=env.n_actions,
            is_backward=True,
            preprocessor=env.preprocessor,
        )

    sampler = Sampler(estimator=pf_estimator)
    # Test mode collects log_probs and estimator_ouputs, not encountered in the wild.
    trajectories = sampler.sample_trajectories(
        env,
        n=5,
        save_logprobs=True,
        save_estimator_outputs=True,
    )
    #  trajectories = sampler.sample_trajectories(env, n_trajectories=10)  # TODO - why is this duplicated?

    states = env.reset(batch_shape=5, random=True)
    bw_sampler = Sampler(estimator=pb_estimator)
    bw_trajectories = bw_sampler.sample_trajectories(
        env, save_logprobs=True, states=states
    )

    return trajectories, bw_trajectories, pf_estimator, pb_estimator


@pytest.mark.parametrize("env_name", ["HyperGrid", "DiscreteEBM", "Box"])
@pytest.mark.parametrize("preprocessor_name", ["KHot", "OneHot", "Identity"])
@pytest.mark.parametrize("delta", [0.1, 0.5, 0.8])
@pytest.mark.parametrize("n_components_s0", [1, 2, 5])
@pytest.mark.parametrize("n_components", [1, 2, 5])
def test_trajectory_sampling(
    env_name: str,
    preprocessor_name: Literal["KHot", "OneHot", "Identity", "Enum"],
    delta: float,
    n_components_s0: int,
    n_components: int,
):
    if env_name == "HyperGrid":
        if delta != 0.1 or n_components_s0 != 1 or n_components != 1:
            pytest.skip("Useless tests")
    elif env_name == "DiscreteEBM":
        if (
            preprocessor_name != "Identity"
            or delta != 0.1
            or n_components_s0 != 1
            or n_components != 1
        ):
            pytest.skip("Useless tests")
    elif env_name == "Box":
        if preprocessor_name != "Identity":
            pytest.skip("Useless tests")
    else:
        raise ValueError("Unknown environment name")

    (
        trajectories,
        bw_trajectories,
        pf_estimator,
        pb_estimator,
    ) = trajectory_sampling_with_return(
        env_name,
        preprocessor_name,
        delta,
        n_components_s0,
        n_components,
    )


@pytest.mark.parametrize("env_name", ["HyperGrid", "DiscreteEBM", "Box"])
def test_trajectories_getitem(env_name: str):
    try:
        trajectories, *_ = trajectory_sampling_with_return(
            env_name,
            preprocessor_name="KHot" if env_name == "HyperGrid" else "Identity",
            delta=0.1,
            n_components=1,
            n_components_s0=1,
        )
    except Exception as e:
        raise ValueError(f"Error while testing {env_name}") from e


@pytest.mark.parametrize("env_name", ["HyperGrid", "DiscreteEBM", "Box"])
def test_trajectories_extend(env_name: str):
    trajectories, *_ = trajectory_sampling_with_return(
        env_name,
        preprocessor_name="KHot" if env_name == "HyperGrid" else "Identity",
        delta=0.1,
        n_components=1,
        n_components_s0=1,
    )
    try:
        trajectories.extend(trajectories[[1, 0]])
    except Exception as e:
        raise ValueError(f"Error while testing {env_name}") from e


@pytest.mark.parametrize("env_name", ["HyperGrid", "DiscreteEBM", "Box"])
def test_sub_sampling(env_name: str):
    trajectories, *_ = trajectory_sampling_with_return(
        env_name,
        preprocessor_name="Identity",
        delta=0.1,
        n_components=1,
        n_components_s0=1,
    )
    try:
        _ = trajectories.sample(n_samples=2)
    except Exception as e:
        raise ValueError(f"Error while testing {env_name}") from e


@pytest.mark.parametrize("env_name", ["HyperGrid", "DiscreteEBM", "Box"])
def test_reverse_backward_trajectories(env_name: str):
    """
    Ensures that the vectorized `Trajectories.reverse_backward_trajectories`
    matches the for-loop approach by toggling `debug=True`.
    """
    _, backward_trajectories, *_ = trajectory_sampling_with_return(
        env_name,
        preprocessor_name="Identity",
        delta=0.1,
        n_components=1,
        n_components_s0=1,
    )
    try:
        _ = backward_trajectories.reverse_backward_trajectories(
            debug=True  # <--- TRIGGER THE COMPARISON
        )
    except Exception as e:
        raise ValueError(
            f"Error while testing Trajectories.reverse_backward_trajectories in {env_name}"
        ) from e


@pytest.mark.parametrize("env_name", ["HyperGrid", "DiscreteEBM", "Box"])
def test_local_search_for_loop_equivalence(env_name):
    """
    Ensures that the vectorized `LocalSearchSampler.local_search` matches
    the for-loop approach by toggling `debug=True`.
    """
    # Build environment
    is_discrete = env_name in ["HyperGrid", "DiscreteEBM"]
    if is_discrete:
        if env_name == "HyperGrid":
            env = HyperGrid(ndim=2, height=5, preprocessor_name="KHot")
        elif env_name == "DiscreteEBM":
            env = DiscreteEBM(ndim=5)
        else:
            raise ValueError("Unknown environment name")

        # Build pf & pb
        pf_module = MLP(env.preprocessor.output_dim, env.n_actions)
        pb_module = MLP(env.preprocessor.output_dim, env.n_actions - 1)
        pf_estimator = DiscretePolicyEstimator(
            module=pf_module,
            n_actions=env.n_actions,
            is_backward=False,
            preprocessor=env.preprocessor,
        )
        pb_estimator = DiscretePolicyEstimator(
            module=pb_module,
            n_actions=env.n_actions,
            is_backward=True,
            preprocessor=env.preprocessor,
        )

    else:
        env = Box(delta=0.1)

        # Build pf & pb
        pf_module = BoxPFMLP(
            hidden_dim=32,
            n_hidden_layers=2,
            n_components=1,
            n_components_s0=1,
        )
        pb_module = BoxPBMLP(
            hidden_dim=32,
            n_hidden_layers=2,
            n_components=1,
            trunk=pf_module.trunk,
        )
        pf_estimator = BoxPFEstimator(
            env=env,
            module=pf_module,
            n_components=1,
            n_components_s0=1,
        )
        pb_estimator = BoxPBEstimator(env=env, module=pb_module, n_components=1)

    # Build sampler
    sampler = LocalSearchSampler(pf_estimator=pf_estimator, pb_estimator=pb_estimator)

    # Initial forward-sampler call
    trajectories = sampler.sample_trajectories(env, n=3, save_logprobs=True)

    # Now run local_search in debug mode so that for-loop logic is compared
    # to the vectorized logic.
    # If there’s any mismatch, local_search() will raise AssertionError
    try:
        new_trajectories, is_updated = sampler.local_search(
            env,
            trajectories,
            save_logprobs=True,
            back_ratio=0.5,
            use_metropolis_hastings=True,
            debug=True,  # <--- TRIGGER THE COMPARISON
        )
    except Exception as e:
        raise ValueError(
            f"Error while testing LocalSearchSampler.local_search in {env_name}"
        ) from e


<<<<<<< HEAD
# ------ GRAPH TESTS ------


class GraphActionNet(nn.Module):
    def __init__(self, feature_dim: int):
        super().__init__()
        self.feature_dim = feature_dim
        self.action_type_conv = GCNConv(feature_dim, 3)
        self.features_conv = GCNConv(feature_dim, feature_dim)
        self.edge_index_conv = GCNConv(feature_dim, 8)

    def forward(self, states: GraphStates) -> TensorDict:
        node_feature = states.tensor["node_feature"].reshape(-1, self.feature_dim)
        edge_index = torch.where(
            states.tensor["edge_index"][..., None] == states.tensor["node_index"]
        )[2].reshape(states.tensor["edge_index"].shape)

        if states.tensor["node_feature"].shape[0] == 0:
            action_type = torch.zeros((len(states), 3))
            action_type[:, GraphActionType.ADD_NODE] = 1
            features = torch.zeros((len(states), self.feature_dim))
        else:
            action_type = self.action_type_conv(node_feature, edge_index.T)
            action_type = action_type.reshape(
                len(states), -1, action_type.shape[-1]
            ).mean(dim=1)
            features = self.features_conv(node_feature, edge_index.T)
            features = features.reshape(len(states), -1, features.shape[-1]).mean(dim=1)

        edge_index = self.edge_index_conv(node_feature, edge_index.T)
        edge_index = torch.einsum("nf,mf->nm", edge_index, edge_index)
        edge_index = edge_index[None].repeat(len(states), 1, 1)

        return TensorDict(
            {
                "action_type": action_type,
                "features": features,
                "edge_index": edge_index.reshape(
                    states.batch_shape + edge_index.shape[1:]
                ),
            },
            batch_size=states.batch_shape,
        )


def test_graph_building():
    feature_dim = 8
    env = GraphBuilding(
        feature_dim=feature_dim, state_evaluator=lambda s: torch.zeros(s.batch_shape)
    )

    module = GraphActionNet(feature_dim)
    pf_estimator = GraphActionPolicyEstimator(module=module)

    sampler = Sampler(estimator=pf_estimator)
    trajectories = sampler.sample_trajectories(
        env,
        n=7,
        save_logprobs=True,
        save_estimator_outputs=False,
    )

    assert len(trajectories) == 7
=======
@pytest.mark.parametrize("env_name", ["HyperGrid", "DiscreteEBM", "Box"])
def test_to_transition(env_name: str):
    """
    Ensures that the `Trajectories.to_transitions` method works as expected.
    """
    trajectories, bwd_trajectories, pf_estimator, _ = trajectory_sampling_with_return(
        env_name,
        preprocessor_name="Identity",
        delta=0.1,
        n_components=1,
        n_components_s0=1,
    )

    try:
        _ = trajectories.to_transitions()
        bwd_trajectories = Trajectories.reverse_backward_trajectories(bwd_trajectories)
        # evaluate with pf_estimator
        backward_traj_pfs = get_trajectory_pfs(
            pf=pf_estimator, trajectories=bwd_trajectories
        )
        bwd_trajectories.log_probs = backward_traj_pfs
        _ = bwd_trajectories.to_transitions()
    except Exception as e:
        raise ValueError(f"Error while testing {env_name}") from e


@pytest.mark.parametrize("env_name", ["HyperGrid", "DiscreteEBM", "Box"])
@pytest.mark.parametrize("objects", ["trajectories", "transitions"])
def test_replay_buffer(
    env_name: str,
    objects: Literal["trajectories", "transitions"],
):
    if env_name == "HyperGrid":
        env = HyperGrid(ndim=2, height=4)
    elif env_name == "DiscreteEBM":
        env = DiscreteEBM(ndim=8)
    elif env_name == "Box":
        env = Box(delta=0.1)
    else:
        raise ValueError("Unknown environment name")
    replay_buffer = ReplayBuffer(env, capacity=10, objects_type=objects)
    training_objects, *_ = trajectory_sampling_with_return(
        env_name,
        preprocessor_name="Identity",
        delta=0.1,
        n_components=1,
        n_components_s0=1,
    )
    try:
        if objects == "trajectories":
            replay_buffer.add(
                training_objects[
                    training_objects.when_is_done != training_objects.max_length
                ]
            )
        else:
            training_objects = training_objects.to_transitions()
            replay_buffer.add(training_objects)

        replay_buffer.add(training_objects)
        replay_buffer.add(training_objects)
    except Exception as e:
        raise ValueError(f"Error while testing {env_name}") from e
>>>>>>> 84ca656b
<|MERGE_RESOLUTION|>--- conflicted
+++ resolved
@@ -288,71 +288,6 @@
         ) from e
 
 
-<<<<<<< HEAD
-# ------ GRAPH TESTS ------
-
-
-class GraphActionNet(nn.Module):
-    def __init__(self, feature_dim: int):
-        super().__init__()
-        self.feature_dim = feature_dim
-        self.action_type_conv = GCNConv(feature_dim, 3)
-        self.features_conv = GCNConv(feature_dim, feature_dim)
-        self.edge_index_conv = GCNConv(feature_dim, 8)
-
-    def forward(self, states: GraphStates) -> TensorDict:
-        node_feature = states.tensor["node_feature"].reshape(-1, self.feature_dim)
-        edge_index = torch.where(
-            states.tensor["edge_index"][..., None] == states.tensor["node_index"]
-        )[2].reshape(states.tensor["edge_index"].shape)
-
-        if states.tensor["node_feature"].shape[0] == 0:
-            action_type = torch.zeros((len(states), 3))
-            action_type[:, GraphActionType.ADD_NODE] = 1
-            features = torch.zeros((len(states), self.feature_dim))
-        else:
-            action_type = self.action_type_conv(node_feature, edge_index.T)
-            action_type = action_type.reshape(
-                len(states), -1, action_type.shape[-1]
-            ).mean(dim=1)
-            features = self.features_conv(node_feature, edge_index.T)
-            features = features.reshape(len(states), -1, features.shape[-1]).mean(dim=1)
-
-        edge_index = self.edge_index_conv(node_feature, edge_index.T)
-        edge_index = torch.einsum("nf,mf->nm", edge_index, edge_index)
-        edge_index = edge_index[None].repeat(len(states), 1, 1)
-
-        return TensorDict(
-            {
-                "action_type": action_type,
-                "features": features,
-                "edge_index": edge_index.reshape(
-                    states.batch_shape + edge_index.shape[1:]
-                ),
-            },
-            batch_size=states.batch_shape,
-        )
-
-
-def test_graph_building():
-    feature_dim = 8
-    env = GraphBuilding(
-        feature_dim=feature_dim, state_evaluator=lambda s: torch.zeros(s.batch_shape)
-    )
-
-    module = GraphActionNet(feature_dim)
-    pf_estimator = GraphActionPolicyEstimator(module=module)
-
-    sampler = Sampler(estimator=pf_estimator)
-    trajectories = sampler.sample_trajectories(
-        env,
-        n=7,
-        save_logprobs=True,
-        save_estimator_outputs=False,
-    )
-
-    assert len(trajectories) == 7
-=======
 @pytest.mark.parametrize("env_name", ["HyperGrid", "DiscreteEBM", "Box"])
 def test_to_transition(env_name: str):
     """
@@ -416,4 +351,150 @@
         replay_buffer.add(training_objects)
     except Exception as e:
         raise ValueError(f"Error while testing {env_name}") from e
->>>>>>> 84ca656b
+
+@pytest.mark.parametrize("env_name", ["HyperGrid", "DiscreteEBM"])
+def test_reverse_backward_trajectories(env_name: str):
+    """
+    Ensures that the vectorized `Trajectories.reverse_backward_trajectories`
+    matches the for-loop approach by toggling `debug=True`.
+
+    Note that `Trajectories.reverse_backward_trajectories` is not compatible with
+    environment with continuous states (e.g., Box).
+    """
+    _, backward_trajectories, *_ = trajectory_sampling_with_return(
+        env_name,
+        preprocessor_name="Identity",
+        delta=0.1,
+        n_components=1,
+        n_components_s0=1,
+    )
+    try:
+        _ = Trajectories.reverse_backward_trajectories(
+            backward_trajectories, debug=True  # <--- TRIGGER THE COMPARISON
+        )
+    except Exception as e:
+        raise ValueError(
+            f"Error while testing Trajectories.reverse_backward_trajectories in {env_name}"
+        ) from e
+
+
+@pytest.mark.parametrize("env_name", ["HyperGrid", "DiscreteEBM"])
+def test_local_search_for_loop_equivalence(env_name):
+    """
+    Ensures that the vectorized `LocalSearchSampler.local_search` matches
+    the for-loop approach by toggling `debug=True`.
+
+    Note that this is not supported for environment with continuous state
+    space (e.g., Box), since `Trajectories.reverse_backward_trajectories`
+    is not compatible with continuous states.
+    """
+    # Build environment
+    if env_name == "HyperGrid":
+        env = HyperGrid(ndim=2, height=5, preprocessor_name="KHot")
+    elif env_name == "DiscreteEBM":
+        env = DiscreteEBM(ndim=5)
+    else:
+        raise ValueError("Unknown environment name")
+
+    # Build pf & pb
+    pf_module = MLP(env.preprocessor.output_dim, env.n_actions)
+    pb_module = MLP(env.preprocessor.output_dim, env.n_actions - 1)
+    pf_estimator = DiscretePolicyEstimator(
+        module=pf_module,
+        n_actions=env.n_actions,
+        is_backward=False,
+        preprocessor=env.preprocessor,
+    )
+    pb_estimator = DiscretePolicyEstimator(
+        module=pb_module,
+        n_actions=env.n_actions,
+        is_backward=True,
+        preprocessor=env.preprocessor,
+    )
+
+    sampler = LocalSearchSampler(pf_estimator=pf_estimator, pb_estimator=pb_estimator)
+
+    # Initial forward-sampler call
+    trajectories = sampler.sample_trajectories(env, n=3, save_logprobs=True)
+
+    # Now run local_search in debug mode so that for-loop logic is compared
+    # to the vectorized logic.
+    # If there’s any mismatch, local_search() will raise AssertionError
+    try:
+        new_trajectories, is_updated = sampler.local_search(
+            env,
+            trajectories,
+            save_logprobs=True,
+            back_ratio=0.5,
+            use_metropolis_hastings=True,
+            debug=True,  # <--- TRIGGER THE COMPARISON
+        )
+    except Exception as e:
+        raise ValueError(
+            f"Error while testing LocalSearchSampler.local_search in {env_name}"
+        ) from e
+
+
+# ------ GRAPH TESTS ------
+
+
+class GraphActionNet(nn.Module):
+    def __init__(self, feature_dim: int):
+        super().__init__()
+        self.feature_dim = feature_dim
+        self.action_type_conv = GCNConv(feature_dim, 3)
+        self.features_conv = GCNConv(feature_dim, feature_dim)
+        self.edge_index_conv = GCNConv(feature_dim, 8)
+
+    def forward(self, states: GraphStates) -> TensorDict:
+        node_feature = states.tensor["node_feature"].reshape(-1, self.feature_dim)
+        edge_index = torch.where(
+            states.tensor["edge_index"][..., None] == states.tensor["node_index"]
+        )[2].reshape(states.tensor["edge_index"].shape)
+
+        if states.tensor["node_feature"].shape[0] == 0:
+            action_type = torch.zeros((len(states), 3))
+            action_type[:, GraphActionType.ADD_NODE] = 1
+            features = torch.zeros((len(states), self.feature_dim))
+        else:
+            action_type = self.action_type_conv(node_feature, edge_index.T)
+            action_type = action_type.reshape(
+                len(states), -1, action_type.shape[-1]
+            ).mean(dim=1)
+            features = self.features_conv(node_feature, edge_index.T)
+            features = features.reshape(len(states), -1, features.shape[-1]).mean(dim=1)
+
+        edge_index = self.edge_index_conv(node_feature, edge_index.T)
+        edge_index = torch.einsum("nf,mf->nm", edge_index, edge_index)
+        edge_index = edge_index[None].repeat(len(states), 1, 1)
+
+        return TensorDict(
+            {
+                "action_type": action_type,
+                "features": features,
+                "edge_index": edge_index.reshape(
+                    states.batch_shape + edge_index.shape[1:]
+                ),
+            },
+            batch_size=states.batch_shape,
+        )
+
+
+def test_graph_building():
+    feature_dim = 8
+    env = GraphBuilding(
+        feature_dim=feature_dim, state_evaluator=lambda s: torch.zeros(s.batch_shape)
+    )
+
+    module = GraphActionNet(feature_dim)
+    pf_estimator = GraphActionPolicyEstimator(module=module)
+
+    sampler = Sampler(estimator=pf_estimator)
+    trajectories = sampler.sample_trajectories(
+        env,
+        n=7,
+        save_logprobs=True,
+        save_estimator_outputs=False,
+    )
+
+    assert len(trajectories) == 7