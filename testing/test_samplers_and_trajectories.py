--- conflicted
+++ resolved
@@ -6,12 +6,8 @@
 from torch import nn
 from torch_geometric.nn import GCNConv
 
-<<<<<<< HEAD
 from gfn.actions import GraphActionType
-from gfn.containers import Trajectories
-=======
 from gfn.containers import Trajectories, Transitions
->>>>>>> 2ef08246
 from gfn.containers.replay_buffer import ReplayBuffer
 from gfn.gym import Box, DiscreteEBM, HyperGrid
 from gfn.gym.graph_building import GraphBuilding
@@ -374,7 +370,8 @@
     actions = torch.tensor([1, 1, 2])
     trajs = states_actions_tns_to_traj(states, actions, env)
 
-<<<<<<< HEAD
+    # Test that we can add the trajectories to a replay buffer
+    replay_buffer = ReplayBuffer(env, capacity=10)
     replay_buffer.add(trajs)
 
 
@@ -440,11 +437,4 @@
         save_estimator_outputs=False,
     )
 
-    assert len(trajectories) == 7
-=======
-    # Test that we can add the trajectories to a replay buffer
-    replay_buffer = ReplayBuffer(env, capacity=10)
-    replay_buffer.add(trajs)
-    assert len(replay_buffer) > 0
-    assert isinstance(replay_buffer.training_objects, Trajectories)
->>>>>>> 2ef08246
+    assert len(trajectories) == 7