--- conflicted
+++ resolved
@@ -55,11 +55,7 @@
     for i, mu in enumerate(env.mus):
         idx = abs(x - mu.numpy()) == min(abs(x - mu.numpy()))
         ax1.plot([x[idx]], [d[idx]], "bo")
-<<<<<<< HEAD
-        ax1.text(x[idx] + 0.1, d[idx], "Mode {}".format(i + 1), rotation=0)  # pyright: ignore
-=======
         ax1.text(x[idx] + 0.1, d[idx].item(), "Mode {}".format(i + 1), rotation=0)
->>>>>>> f5b8c981
 
     ax1.spines[["right", "top"]].set_visible(False)
     ax1.set_ylabel("Reward Value")
