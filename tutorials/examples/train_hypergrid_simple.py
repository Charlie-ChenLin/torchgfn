--- conflicted
+++ resolved
@@ -61,11 +61,7 @@
             save_estimator_outputs=False,
             epsilon=args.epsilon,
         )
-<<<<<<< HEAD
-        visited_terminating_states.extend(trajectories.last_states)  # pyright: ignore
-=======
         visited_terminating_states.extend(cast(DiscreteStates, trajectories.last_states))
->>>>>>> f5b8c981
 
         optimizer.zero_grad()
         loss = gflownet.loss(env, trajectories)
