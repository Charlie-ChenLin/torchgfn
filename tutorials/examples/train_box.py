r"""
The goal of this script is to reproduce some of the published results on the Box
environment. Run one of the following commands to reproduce some of the results in
[A theory of continuous generative flow networks](https://arxiv.org/abs/2301.12594)


python train_box.py --delta {0.1, 0.25} --tied {--uniform_pb} --loss {TB, DB}
"""

from argparse import ArgumentParser

import numpy as np
import torch
import wandb
from scipy.special import logsumexp
from sklearn.neighbors import KernelDensity
from tqdm import tqdm, trange

from gfn.gflownet import (
    DBGFlowNet,
    LogPartitionVarianceGFlowNet,
    SubTBGFlowNet,
    TBGFlowNet,
)
from gfn.gym import Box
from gfn.gym.helpers.box_utils import (
    BoxPBEstimator,
    BoxPBMLP,
    BoxPBUniform,
    BoxPFEstimator,
    BoxPFMLP,
    BoxStateFlowModule,
)
from gfn.modules import ScalarEstimator
from gfn.samplers import LocalSearchSampler, Sampler
from gfn.utils.common import set_seed

DEFAULT_SEED = 4444


def sample_from_reward(env: Box, n_samples: int):
    """Samples states from the true reward distribution

    Implement rejection sampling, with proposal being uniform distribution in [0, 1]^2
    Returns:
        A numpy array of shape (n_samples, 2) containing the sampled states
    """
    samples = []
    while len(samples) < n_samples:
        sample = env.reset(batch_shape=(n_samples,), random=True)
        rewards = env.reward(sample)
        rand_n = torch.rand(n_samples).to(env.device)
        mask = rand_n * (env.R0 + max(env.R1, env.R2)) < rewards
        true_samples = sample[mask]
        samples.extend(true_samples[-(n_samples - len(samples)):].tensor.cpu().numpy())
    return np.array(samples)


def get_test_states(n=100, maxi=1.0):
    """Create a list of states from [0, 1]^2 by discretizing it into n x n grid.

    Returns:
        A numpy array of shape (n^2, 2) containing the test states,
    """
    x = np.linspace(0.001, maxi, n)
    y = np.linspace(0.001, maxi, n)
    xx, yy = np.meshgrid(x, y)
    test_states = np.stack([xx, yy], axis=-1).reshape(-1, 2)
    return test_states


def estimate_jsd(kde1, kde2):
    """Estimate Jensen-Shannon divergence between two distributions defined by KDEs

    Returns:
        A float value of the estimated JSD
    """
    test_states = get_test_states()
    log_dens1 = kde1.score_samples(test_states)
    log_dens1 = log_dens1 - logsumexp(log_dens1)
    log_dens2 = kde2.score_samples(test_states)
    log_dens2 = log_dens2 - logsumexp(log_dens2)
    log_dens = np.log(0.5 * np.exp(log_dens1) + 0.5 * np.exp(log_dens2))
    jsd = np.sum(np.exp(log_dens1) * (log_dens1 - log_dens))
    jsd += np.sum(np.exp(log_dens2) * (log_dens2 - log_dens))
    return jsd / 2.0


def main(args):  # noqa: C901
    seed = args.seed if args.seed != 0 else DEFAULT_SEED
    set_seed(seed)

    device_str = "cuda" if torch.cuda.is_available() and not args.no_cuda else "cpu"

    use_wandb = len(args.wandb_project) > 0
    if use_wandb:
        wandb.init(project=args.wandb_project)
        wandb.config.update(args)

    n_iterations = args.n_trajectories // args.batch_size

    # 1. Create the environment
    env = Box(delta=args.delta, epsilon=1e-10, device_str=device_str)

    # 2. Create the gflownet.
    #    For this we need modules and estimators.
    #    Depending on the loss, we may need several estimators:
    gflownet = None
    pf_module = BoxPFMLP(
        hidden_dim=args.hidden_dim,
        n_hidden_layers=args.n_hidden,
        n_components=args.n_components,
        n_components_s0=args.n_components_s0,
    )
    if args.uniform_pb:
        pb_module = BoxPBUniform()
    else:
        pb_module = BoxPBMLP(
            hidden_dim=args.hidden_dim,
            n_hidden_layers=args.n_hidden,
            n_components=args.n_components,
            trunk=pf_module.trunk if args.tied else None,
        )

    pf_estimator = BoxPFEstimator(
        env,
        pf_module,
        n_components_s0=args.n_components_s0,
        n_components=args.n_components,
        min_concentration=args.min_concentration,
        max_concentration=args.max_concentration,
    )
    pb_estimator = BoxPBEstimator(
        env,
        pb_module,
        n_components=args.n_components if not args.uniform_pb else 1,
        min_concentration=args.min_concentration,
        max_concentration=args.max_concentration,
    )
    module = None
    logZ = None
    if args.loss in ("DB", "SubTB"):
        # We always need a LogZEstimator
        logZ = torch.tensor(0.0, device=env.device, requires_grad=True)
        # We need a LogStateFlowEstimator

        module = BoxStateFlowModule(
            input_dim=env.preprocessor.output_dim,
            output_dim=1,
            hidden_dim=args.hidden_dim,
            n_hidden_layers=args.n_hidden,
            trunk=None,  # We do not tie the parameters of the flow function to PF
            logZ_value=logZ,
        )
        logF_estimator = ScalarEstimator(module=module, preprocessor=env.preprocessor)

        if args.loss == "DB":
            gflownet = DBGFlowNet(
                pf=pf_estimator,
                pb=pb_estimator,
                logF=logF_estimator,
            )
        else:
            gflownet = SubTBGFlowNet(
                pf=pf_estimator,
                pb=pb_estimator,
                logF=logF_estimator,
                weighting=args.subTB_weighting,
                lamda=args.subTB_lambda,
            )
    elif args.loss == "TB":
        gflownet = TBGFlowNet(
            pf=pf_estimator,
            pb=pb_estimator,
        )
    elif args.loss == "ZVar":
        gflownet = LogPartitionVarianceGFlowNet(
            pf=pf_estimator,
            pb=pb_estimator,
        )

    assert gflownet is not None, f"No gflownet for loss {args.loss}"
    gflownet = gflownet.to(device_str)

    if not args.use_local_search:
        sampler = Sampler(estimator=pf_estimator)
        local_search_params = {}
    else:
        sampler = LocalSearchSampler(
            pf_estimator=pf_estimator, pb_estimator=pb_estimator
        )
        local_search_params = {
            "n_local_search_loops": args.n_local_search_loops,
            "back_ratio": args.back_ratio,
            "use_metropolis_hastings": args.use_metropolis_hastings,
        }

    # 3. Create the optimizer and scheduler

    optimizer = torch.optim.Adam(pf_module.parameters(), lr=args.lr)
    if not args.uniform_pb:
        assert isinstance(pb_module.last_layer, torch.nn.Module)
        optimizer.add_param_group(
            {
                "params": (
                    pb_module.last_layer.parameters()
                    if args.tied
                    else pb_module.parameters()
                ),
                "lr": args.lr,
            }
        )
    if args.loss in ("DB", "SubTB"):
        assert module is not None
        optimizer.add_param_group(
            {
                "params": module.parameters(),
                "lr": args.lr_F,
            }
        )
    if "logZ" in dict(gflownet.named_parameters()):
        logZ = dict(gflownet.named_parameters())["logZ"]
    if args.loss != "ZVar":
        assert logZ is not None
        optimizer.add_param_group({"params": [logZ], "lr": args.lr_Z})

    scheduler = torch.optim.lr_scheduler.MultiStepLR(
        optimizer,
        milestones=[
            i * args.scheduler_milestone
            for i in range(1, 1 + int(n_iterations / args.scheduler_milestone))
        ],
        gamma=args.gamma_scheduler,
    )

    # 4. Sample from the true reward distribution, and fit a KDE to the samples
    samples_from_reward = sample_from_reward(env, n_samples=args.validation_samples)
    true_kde = KernelDensity(kernel="exponential", bandwidth=0.1).fit(
        samples_from_reward
    )

    states_visited = 0

    jsd = float("inf")
    for iteration in trange(n_iterations, dynamic_ncols=True):
        if iteration % 1000 == 0:
            print(f"current optimizer LR: {optimizer.param_groups[0]['lr']}")

        # Sampling on-policy, so we save logprobs for faster computation.
        trajectories = sampler.sample_trajectories(
            env, save_logprobs=True, n=args.batch_size, **local_search_params
        )

        optimizer.zero_grad()
<<<<<<< HEAD
        loss = gflownet.loss(env, training_samples)  # pyright: ignore

=======
        loss = gflownet.loss_from_trajectories(env, trajectories)
>>>>>>> f5b8c981
        loss.backward()
        for p in gflownet.parameters():
            if p.ndim > 0 and p.grad is not None:  # We do not clip logZ grad.
                p.grad.data.clamp_(-10, 10).nan_to_num_(0.0)
        optimizer.step()
        scheduler.step()

        states_visited += len(trajectories)

        to_log = {"loss": loss.item(), "states_visited": states_visited}
        logZ_info = ""
        if args.loss != "ZVar":
            assert logZ is not None
            to_log.update({"logZdiff": env.log_partition - logZ.item()})
            logZ_info = f"logZ: {logZ.item():.2f}, "
        if use_wandb:
            wandb.log(to_log, step=iteration)
        if iteration % (args.validation_interval // 5) == 0:
            tqdm.write(
                f"States: {states_visited}, "
                f"Loss: {loss.item():.3f}, {logZ_info}"
                f"true logZ: {env.log_partition:.2f}, JSD: {jsd:.4f}"
            )

        if iteration % args.validation_interval == 0:
            validation_samples = gflownet.sample_terminating_states(
                env, args.validation_samples
            )
            kde = KernelDensity(kernel="exponential", bandwidth=0.1).fit(
                validation_samples.tensor.detach().cpu().numpy()
            )
            jsd = estimate_jsd(kde, true_kde)

            if use_wandb:
                wandb.log({"JSD": jsd}, step=iteration)

            to_log.update({"JSD": jsd})

    return jsd


if __name__ == "__main__":
    parser = ArgumentParser()

    parser.add_argument("--no_cuda", action="store_true", help="Prevent CUDA usage")

    parser.add_argument(
        "--delta",
        type=float,
        default=0.25,
        help="maximum distance between two successive states",
    )

    parser.add_argument(
        "--seed",
        type=int,
        default=0,
        help="Random seed, if 0 then a random seed is used",
    )
    parser.add_argument(
        "--batch_size",
        type=int,
        default=128,
        help="Batch size, i.e. number of trajectories to sample per training iteration",
    )

    parser.add_argument(
        "--loss",
        type=str,
        choices=["TB", "DB", "SubTB", "ZVar"],
        default="TB",
        help="Loss function to use",
    )
    parser.add_argument(
        "--subTB_weighting",
        type=str,
        default="geometric_within",
        help="weighting scheme for SubTB",
    )
    parser.add_argument(
        "--subTB_lambda", type=float, default=0.9, help="Lambda parameter for SubTB"
    )

    parser.add_argument(
        "--min_concentration",
        type=float,
        default=0.1,
        help="minimal value for the Beta concentration parameters",
    )

    parser.add_argument(
        "--max_concentration",
        type=float,
        default=5.1,
        help="maximal value for the Beta concentration parameters",
    )

    parser.add_argument(
        "--n_components",
        type=int,
        default=2,
        help="Number of Beta distributions for P_F(s'|s)",
    )
    parser.add_argument(
        "--n_components_s0",
        type=int,
        default=4,
        help="Number of Beta distributions for P_F(s'|s_0)",
    )

    parser.add_argument("--uniform_pb", action="store_true", help="Use a uniform PB")
    parser.add_argument(
        "--tied",
        action="store_true",
        help="Tie the parameters of PF, PB. F is never tied.",
    )
    parser.add_argument(
        "--hidden_dim",
        type=int,
        default=128,
        help="Hidden dimension of the estimators' neural network modules.",
    )
    parser.add_argument(
        "--n_hidden",
        type=int,
        default=4,
        help="Number of hidden layers (of size `hidden_dim`) in the estimators'"
        + " neural network modules",
    )

    parser.add_argument(
        "--lr",
        type=float,
        default=1e-3,
        help="Learning rate for the estimators' modules",
    )
    parser.add_argument(
        "--lr_Z",
        type=float,
        default=1e-3,
        help="Specific learning rate for logZ",
    )
    parser.add_argument(
        "--lr_F",
        type=float,
        default=1e-2,
        help="Specific learning rate for the state flow function (only used for DB and SubTB losses)",
    )
    parser.add_argument(
        "--gamma_scheduler",
        type=float,
        default=0.5,
        help="Every scheduler_milestone steps, multiply the learning rate by gamma_scheduler",
    )
    parser.add_argument(
        "--scheduler_milestone",
        type=int,
        default=2500,
        help="Every scheduler_milestone steps, multiply the learning rate by gamma_scheduler",
    )

    parser.add_argument(
        "--use_local_search",
        action="store_true",
        help="Use local search to sample the next state",
    )

    # Local search parameters.
    parser.add_argument(
        "--n_local_search_loops",
        type=int,
        default=2,
        help="Number of local search loops",
    )
    parser.add_argument(
        "--back_ratio",
        type=float,
        default=0.5,
        help="The ratio of the number of backward steps to the length of the trajectory",
    )
    parser.add_argument(
        "--use_metropolis_hastings",
        action="store_true",
        help="Use Metropolis-Hastings acceptance criterion",
    )

    parser.add_argument(
        "--n_trajectories",
        type=int,
        default=int(3e6),
        help="Total budget of trajectories to train on. "
        + "Training iterations = n_trajectories // batch_size",
    )

    parser.add_argument(
        "--validation_interval",
        type=int,
        default=500,
        help="How often (in training steps) to validate the gflownet",
    )
    parser.add_argument(
        "--validation_samples",
        type=int,
        default=10000,
        help="Number of validation samples to use to evaluate the probability mass function.",
    )

    parser.add_argument(
        "--wandb_project",
        type=str,
        default="",
        help="Name of the wandb project. If empty, don't use wandb",
    )

    args = parser.parse_args()

    print(main(args))<|MERGE_RESOLUTION|>--- conflicted
+++ resolved
@@ -52,7 +52,7 @@
         rand_n = torch.rand(n_samples).to(env.device)
         mask = rand_n * (env.R0 + max(env.R1, env.R2)) < rewards
         true_samples = sample[mask]
-        samples.extend(true_samples[-(n_samples - len(samples)):].tensor.cpu().numpy())
+        samples.extend(true_samples[-(n_samples - len(samples)) :].tensor.cpu().numpy())
     return np.array(samples)
 
 
@@ -252,12 +252,7 @@
         )
 
         optimizer.zero_grad()
-<<<<<<< HEAD
-        loss = gflownet.loss(env, training_samples)  # pyright: ignore
-
-=======
         loss = gflownet.loss_from_trajectories(env, trajectories)
->>>>>>> f5b8c981
         loss.backward()
         for p in gflownet.parameters():
             if p.ndim > 0 and p.grad is not None:  # We do not clip logZ grad.
