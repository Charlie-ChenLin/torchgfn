"""Train a GFlowNet to generate ring graphs.

This example demonstrates training a GFlowNet to generate graphs that are rings - where each vertex
has exactly two neighbors and the edges form a single cycle containing all vertices. The environment
supports both directed and undirected ring generation.

Key components:
- RingGraphBuilding: Environment for building ring graphs
- RingPolicyModule: GNN-based policy network for predicting actions
- directed_reward/undirected_reward: Reward functions for validating ring structures
"""

import math
import time
from typing import Optional

from matplotlib import patches
import matplotlib.pyplot as plt
import torch
from tensordict import TensorDict
from torch import nn
from torch_geometric.nn import GINConv, GCNConv

from gfn.actions import Actions, GraphActions, GraphActionType
from gfn.gflownet.trajectory_balance import TBGFlowNet
from gfn.gym import GraphBuilding
from gfn.modules import DiscretePolicyEstimator
from gfn.preprocessors import Preprocessor
from gfn.states import GraphStates
from gfn.utils.modules import MLP


def directed_reward(states: GraphStates) -> torch.Tensor:
    """Compute the reward of a graph.

    Specifically, the reward is 1 if the graph is a ring, 1e-6 otherwise.

    Args:
        states: A batch of graphs.

    Returns:
        A tensor of rewards.
    """
    eps = 1e-6
    if states.tensor["edge_index"].shape[0] == 0:
        return torch.full(states.batch_shape, eps)

    out = torch.full((len(states),), eps)  # Default reward.

    for i in range(len(states)):
        start, end = states.tensor["batch_ptr"][i], states.tensor["batch_ptr"][i + 1]
        nodes_index_range = states.tensor["node_index"][start:end]
        edge_index_mask = torch.all(
            states.tensor["edge_index"] >= nodes_index_range[0], dim=-1
        ) & torch.all(states.tensor["edge_index"] <= nodes_index_range[-1], dim=-1)
        masked_edge_index = (
            states.tensor["edge_index"][edge_index_mask] - nodes_index_range[0]
        )

        n_nodes = nodes_index_range.shape[0]
        adj_matrix = torch.zeros(n_nodes, n_nodes)
        adj_matrix[masked_edge_index[:, 0], masked_edge_index[:, 1]] = 1

        if not torch.all(adj_matrix.sum(dim=1) == 1):
            continue

        visited = []
        current = 0
        while current not in visited:
            visited.append(current)

            def set_diff(tensor1, tensor2):
                mask = ~torch.isin(tensor1, tensor2)
                return tensor1[mask]

            # Find an unvisited neighbor
            neighbors = torch.where(adj_matrix[current] == 1)[0]
            valid_neighbours = set_diff(neighbors, torch.tensor(visited))

            # Visit the fir
            if len(valid_neighbours) == 1:
                current = valid_neighbours[0]
            elif len(valid_neighbours) == 0:
                break
            else:
                break  # TODO: This actually should never happen, should be caught on line 45.

        # Check if we visited all vertices and the last vertex connects back to start.
        if len(visited) == n_nodes and adj_matrix[current][0] == 1:
            out[i] = 1.0

    return out.view(*states.batch_shape)


def undirected_reward(states: GraphStates) -> torch.Tensor:
    """Compute the reward of a graph.

    Specifically, the reward is 1 if the graph is an undirected ring, 1e-6 otherwise.

    Args:
        states: A batch of graphs.

    Returns:
        A tensor of rewards.
    """
    eps = 1e-4
    if states.tensor["edge_index"].shape[0] == 0:
        return torch.full(states.batch_shape, eps)

    out = torch.full((len(states),), eps)  # Default reward.

    for i in range(len(states)):
        start, end = states.tensor["batch_ptr"][i], states.tensor["batch_ptr"][i + 1]
        nodes_index_range = states.tensor["node_index"][start:end]
        edge_index_mask = torch.all(
            states.tensor["edge_index"] >= nodes_index_range[0], dim=-1
        ) & torch.all(states.tensor["edge_index"] <= nodes_index_range[-1], dim=-1)
        masked_edge_index = (
            states.tensor["edge_index"][edge_index_mask] - nodes_index_range[0]
        )

        n_nodes = nodes_index_range.shape[0]
        if n_nodes == 0:
            continue

        # Construct a symmetric adjacency matrix for the undirected graph.
        adj_matrix = torch.zeros(n_nodes, n_nodes)
        if masked_edge_index.shape[0] > 0:
            adj_matrix[masked_edge_index[:, 0], masked_edge_index[:, 1]] = 1
            adj_matrix[masked_edge_index[:, 1], masked_edge_index[:, 0]] = 1

        # In an undirected ring, every vertex should have degree 2.
        if not torch.all(adj_matrix.sum(dim=1) == 2):
            continue

        # Traverse the cycle starting from vertex 0.
        start_vertex = 0
        visited = [start_vertex]
        neighbors = torch.where(adj_matrix[start_vertex] == 1)[0]
        if neighbors.numel() == 0:
            continue
        # Arbitrarily choose one neighbor to begin the traversal.
        current = neighbors[0].item()
        prev = start_vertex

        while True:
            if current == start_vertex:
                break
            visited.append(current)
            current_neighbors = torch.where(adj_matrix[current] == 1)[0]
            # Exclude the neighbor we just came from.
            current_neighbors_list = [n.item() for n in current_neighbors]
            possible = [n for n in current_neighbors_list if n != prev]
            if len(possible) != 1:
                break
            next_node = possible[0]
            prev, current = current, next_node

        if current == start_vertex and len(visited) == n_nodes:
            out[i] = 100.0

    return out.view(*states.batch_shape)


class RingPolicyModule(nn.Module):
    """Simple module which outputs a fixed logits for the actions, depending on the number of edges.

    Args:
        n_nodes: The number of nodes in the graph.
    """

    def __init__(
        self,
        n_nodes: int,
        directed: bool,
        num_conv_layers: int = 1,
        is_backward: bool = False,
    ):
        super().__init__()
        self.hidden_dim = self.embedding_dim = 64
        self.is_directed = directed
        self.is_backward = is_backward
        self.n_nodes = n_nodes
        self.num_conv_layers = num_conv_layers

        # Node embedding layer.
        self.embedding = nn.Embedding(n_nodes, self.embedding_dim)
        # self.action_conv_blks = nn.ModuleList()
        self.conv_blks = nn.ModuleList()
        self.exit_mlp = create_mlp(self.hidden_dim, self.hidden_dim, 1)

        if directed:
            # Multiple action type convolution layers.
<<<<<<< HEAD
            # for i in range(num_conv_layers):
            #     mlp = create_mlp(self.embedding_dim, self.embedding_dim, self.embedding_dim)
            #     self.action_conv_blks.extend(
            #         [
            #             GCNConv(
            #                 self.embedding_dim if i == 0 else self.hidden_dim,
            #                 self.hidden_dim,
            #             ),
            #             nn.Linear(self.hidden_dim, self.hidden_dim),
            #             nn.ReLU(),
            #             nn.Linear(self.hidden_dim, self.hidden_dim),
            #         ]
            #     )

            # Multiple edge index convolution layers.
            for i in range(num_conv_layers):
                # mlp = create_mlp(self.embedding_dim, self.embedding_dim, self.embedding_dim)
                self.conv_blks.extend(
=======
            for i in range(num_conv_layers):
                self.action_conv_blks.extend(
                    [
                        GCNConv(
                            self.embedding_dim if i == 0 else self.hidden_dim,
                            self.hidden_dim,
                        ),
                        nn.Linear(self.hidden_dim, self.hidden_dim),
                        nn.ReLU(),
                        nn.Linear(self.hidden_dim, self.hidden_dim),
                    ]
                )

            # Multiple edge index convolution layers.
            for i in range(num_conv_layers):
                self.edge_conv_blks.extend(
>>>>>>> 3e84ebdf
                    [
                        GCNConv(
                            self.embedding_dim if i == 0 else self.hidden_dim,
                            self.hidden_dim,
                        ),
                        nn.Linear(self.hidden_dim, self.hidden_dim),
                        nn.ReLU(),
                        nn.Linear(self.hidden_dim, self.hidden_dim),
                    ]
                )
        else:  # Undirected case.
            # Multiple action type convolution layers.
<<<<<<< HEAD
            # for _ in range(num_conv_layers):
            #     self.action_conv_blks.extend(
            #         [
            #             GINConv(
            #                 create_mlp(
            #                     self.embedding_dim, self.hidden_dim, self.hidden_dim
            #                 )
            #             ),
            #             nn.Linear(self.hidden_dim, self.hidden_dim),
            #             nn.ReLU(),
            #             nn.Linear(self.hidden_dim, self.hidden_dim),
            #         ]
            #     )
=======
            for _ in range(num_conv_layers):
                self.action_conv_blks.extend(
                    [
                        GINConv(
                            MLP(
                                input_dim=self.embedding_dim,
                                output_dim=self.hidden_dim,
                                hidden_dim=self.hidden_dim,
                                n_hidden_layers=1,
                                add_layer_norm=True,
                            ),
                        ),
                        nn.Linear(self.hidden_dim, self.hidden_dim),
                        nn.ReLU(),
                        nn.Linear(self.hidden_dim, self.hidden_dim),
                    ]
                )
>>>>>>> 3e84ebdf

            # Multiple edge index convolution layers.
            for _ in range(num_conv_layers):
                self.conv_blks.extend(
                    [
                        GINConv(
                            MLP(
                                input_dim=self.embedding_dim,
                                output_dim=self.hidden_dim,
                                hidden_dim=self.hidden_dim,
                                n_hidden_layers=1,
                                add_layer_norm=True,
                            ),
                        ),
                        nn.Linear(self.hidden_dim, self.hidden_dim),
                        nn.ReLU(),
                        nn.Linear(self.hidden_dim, self.hidden_dim),
                    ]
                )

        # Layer normalization for stability
        # self.action_norm = nn.LayerNorm(self.hidden_dim)
        self.edge_norm = nn.LayerNorm(self.hidden_dim)

    def _group_mean(
        self, tensor: torch.Tensor, batch_ptr: torch.Tensor
    ) -> torch.Tensor:
        cumsum = torch.zeros(
            (len(tensor) + 1, *tensor.shape[1:]),
            dtype=tensor.dtype,
            device=tensor.device,
        )
        cumsum[1:] = torch.cumsum(tensor, dim=0)

        # Subtract the end val from each batch idx fom the start val of each batch idx.
        size = batch_ptr[1:] - batch_ptr[:-1]
        return (cumsum[batch_ptr[1:]] - cumsum[batch_ptr[:-1]]) / size[:, None]

    def forward(self, states_tensor: TensorDict) -> torch.Tensor:
        node_features, batch_ptr = (
            states_tensor["node_feature"],
            states_tensor["batch_ptr"],
        )
        batch_size = int(torch.prod(states_tensor["batch_shape"]))

        edge_index = torch.where(
            states_tensor["edge_index"][..., None] == states_tensor["node_index"]
        )[2].reshape(
            states_tensor["edge_index"].shape
        )  # (M, 2)
        # edge_attrs = states_tensor["edge_feature"]

        # Multiple action type convolutions with residual connections.
        # for i in range(0, len(self.action_conv_blks), 4):

        #     # GIN/GCN conv.
        #     action_type_new = self.action_conv_blks[i](action_type, edge_index.T)
        #     # First linear.
        #     action_type_new = self.action_conv_blks[i + 1](action_type_new)
        #     # ReLU.
        #     action_type_new = self.action_conv_blks[i + 2](action_type_new)
        #     # Second linear.
        #     action_type_new = self.action_conv_blks[i + 3](action_type_new)
        #     # Residual connection with original input.
        #     action_type = action_type_new + action_type
        #     action_type = self.action_norm(action_type)

        # Multiple action type convolutions with residual connections.
        node_features = self.embedding(node_features.squeeze().int())
        for i in range(0, len(self.conv_blks), 4):

            # GIN/GCN conv.
            node_feature_new = self.conv_blks[i](node_features, edge_index.T)
            # First linear.
            node_feature_new = self.conv_blks[i + 1](node_feature_new)
            # ReLU.
            node_feature_new = self.conv_blks[i + 2](node_feature_new)
            # Second linear.
            node_feature_new = self.conv_blks[i + 3](node_feature_new)
            # Residual connection with original input.
            edge_feature = node_feature_new + node_features
            edge_feature = self.edge_norm(edge_feature)

        # edge_feature = self._group_mean(
        #     torch.mean(edge_feature, dim=-1, keepdim=True), batch_ptr
        # )

        # TODO: MLP from here to exit_action.
        edge_feature_means = self._group_mean(edge_feature, batch_ptr)
        exit_action = self.exit_mlp(edge_feature_means)

        edge_feature = edge_feature.reshape(
            *states_tensor["batch_shape"], self.n_nodes, self.hidden_dim
        )

        # This is n_nodes ** 2, for each graph.
        edge_index = torch.einsum("bnf,bmf->bnm", edge_feature, edge_feature)

        # Undirected.
        if self.is_directed:
            i_up, j_up = torch.triu_indices(
                self.n_nodes, self.n_nodes, offset=1
            )  # Upper triangle.
            i_lo, j_lo = torch.tril_indices(
                self.n_nodes, self.n_nodes, offset=-1
            )  # Lower triangle.

            # Combine them
            i0 = torch.cat([i_up, i_lo])
            i1 = torch.cat([j_up, j_lo])
            out_size = self.n_nodes**2 - self.n_nodes

        else:
            i0, i1 = torch.triu_indices(self.n_nodes, self.n_nodes, offset=1)
            out_size = (self.n_nodes**2 - self.n_nodes) // 2

        # Grab the needed elems from the adjacency matrix and reshape.
        batch_arange = torch.arange(batch_size)
        edge_actions = edge_index[batch_arange[:, None, None], i0, i1]
        edge_actions = edge_actions.reshape(*states_tensor["batch_shape"], out_size)

        if self.is_backward:
            return edge_actions
        else:
            return torch.cat([edge_actions, exit_action], dim=-1)


class RingGraphBuilding(GraphBuilding):
    """Override the GraphBuilding class to create have discrete actions.

    Specifically, at initialization, we have n nodes.
    The policy can only add edges between existing nodes or use the exit action.
    The action space is thus discrete and of size n^2 + 1, where the last action is the exit action,
    and the first n^2 actions are the possible edges.

    Args:
        n_nodes: The number of nodes in the graph.
    """

    def __init__(self, n_nodes: int, state_evaluator: callable, directed: bool):
        self.n_nodes = n_nodes
        if directed:
            # all off-diagonal edges + exit.
            self.n_actions = (n_nodes**2 - n_nodes) + 1
        else:
            # bottom triangle + exit.
            self.n_actions = ((n_nodes**2 - n_nodes) // 2) + 1
        super().__init__(feature_dim=n_nodes, state_evaluator=state_evaluator)
        self.is_discrete = True  # actions here are discrete, needed for FlowMatching
        self.is_directed = directed

    def make_actions_class(self) -> type[Actions]:
        env = self

        class RingActions(Actions):
            action_shape = (1,)
            dummy_action = torch.tensor([env.n_actions])
            exit_action = torch.tensor([env.n_actions - 1])

        return RingActions

    def make_states_class(self) -> type[GraphStates]:
        env = self

        class RingStates(GraphStates):
            s0 = TensorDict(
                {
                    "node_feature": torch.arange(env.n_nodes)[:, None],
                    "edge_feature": torch.ones((0, 1)),
                    "edge_index": torch.ones((0, 2), dtype=torch.long),
                },
                batch_size=(),
            )
            sf = TensorDict(
                {
                    "node_feature": -torch.ones(env.n_nodes)[:, None],
                    "edge_feature": torch.zeros((0, 1)),
                    "edge_index": torch.zeros((0, 2), dtype=torch.long),
                },
                batch_size=(),
            )

            def __init__(self, tensor: TensorDict):
                self.tensor = tensor
                self.node_features_dim = tensor["node_feature"].shape[-1]
                self.edge_features_dim = tensor["edge_feature"].shape[-1]
                self._log_rewards: Optional[float] = None

                self.n_nodes = env.n_nodes
                self.n_actions = env.n_actions

            @property
            def forward_masks(self):
                # Allow all actions.
                forward_masks = torch.ones(len(self), self.n_actions, dtype=torch.bool)

                if env.is_directed:
                    i_up, j_up = torch.triu_indices(
                        self.n_nodes, self.n_nodes, offset=1
                    )  # Upper triangle.
                    i_lo, j_lo = torch.tril_indices(
                        self.n_nodes, self.n_nodes, offset=-1
                    )  # Lower triangle.

                    # Combine them
                    ei0 = torch.cat([i_up, i_lo])
                    ei1 = torch.cat([j_up, j_lo])
                else:
                    ei0, ei1 = torch.triu_indices(self.n_nodes, self.n_nodes, offset=1)

                # # Adds -1 "edge" representing exit, -2 "edge" representing dummy.
                # ei0 = torch.cat((ei0, torch.IntTensor([-1, -2])), dim=0)
                # ei1 = torch.cat((ei1, torch.IntTensor([-1, -2])), dim=0)

                # Indexes either the second last element (exit) or la
                # action_tensor[action_tensor >= (self.n_actions - 1)] = 0
                # ei0, ei1 = ei0[action_tensor], ei1[action_tensor]

                # Remove existing edges.
                for i in range(len(self)):
                    existing_edges = (
                        self[i].tensor["edge_index"]
                        - self.tensor["node_index"][self.tensor["batch_ptr"][i]]
                    )
                    assert torch.all(existing_edges >= 0)  # TODO: convert to test.

                    if len(existing_edges) == 0:
                        edge_idx = torch.zeros(0, dtype=torch.bool)
                    else:
                        edge_idx = torch.logical_and(
                            existing_edges[:, 0] == ei0.unsqueeze(-1),
                            existing_edges[:, 1] == ei1.unsqueeze(-1),
                        )

                        # Collapse across the edge dimension.
                        if len(edge_idx.shape) == 2:
                            edge_idx = edge_idx.sum(1).bool()

                        # Adds an unmasked exit action.
                        edge_idx = torch.cat((edge_idx, torch.BoolTensor([False])))
                        forward_masks[i, edge_idx] = (
                            False  # Disallow the addition of this edge.
                        )

                return forward_masks.view(*self.batch_shape, self.n_actions)

            @forward_masks.setter
            def forward_masks(self, value: torch.Tensor):
                pass  # fwd masks is computed on the fly

            @property
            def backward_masks(self):
                # Disallow all actions.
                backward_masks = torch.zeros(
                    len(self), self.n_actions - 1, dtype=torch.bool
                )

                for i in range(len(self)):
                    existing_edges = (
                        self[i].tensor["edge_index"]
                        - self.tensor["node_index"][self.tensor["batch_ptr"][i]]
                    )

                    if env.is_directed:
                        i_up, j_up = torch.triu_indices(
                            self.n_nodes, self.n_nodes, offset=1
                        )  # Upper triangle.
                        i_lo, j_lo = torch.tril_indices(
                            self.n_nodes, self.n_nodes, offset=-1
                        )  # Lower triangle.

                        # Combine them
                        ei0 = torch.cat([i_up, i_lo])
                        ei1 = torch.cat([j_up, j_lo])
                    else:
                        ei0, ei1 = torch.triu_indices(
                            self.n_nodes, self.n_nodes, offset=1
                        )

                    if len(existing_edges) == 0:
                        edge_idx = torch.zeros(0, dtype=torch.bool)
                    else:
                        edge_idx = torch.logical_and(
                            existing_edges[:, 0] == ei0.unsqueeze(-1),
                            existing_edges[:, 1] == ei1.unsqueeze(-1),
                        )
                        # Collapse across the edge dimension.
                        if len(edge_idx.shape) == 2:
                            edge_idx = edge_idx.sum(1).bool()

                        backward_masks[i, edge_idx] = (
                            True  # Allow the removal of this edge.
                        )

                return backward_masks.view(*self.batch_shape, self.n_actions - 1)

            @backward_masks.setter
            def backward_masks(self, value: torch.Tensor):
                pass  # bwd masks is computed on the fly

        return RingStates

    def _step(self, states: GraphStates, actions: Actions) -> GraphStates:
        actions = self.convert_actions(states, actions)
        new_states = super()._step(states, actions)
        assert isinstance(new_states, GraphStates)
        return new_states

    def _backward_step(self, states: GraphStates, actions: Actions) -> GraphStates:
        actions = self.convert_actions(states, actions)
        new_states = super()._backward_step(states, actions)
        assert isinstance(new_states, GraphStates)
        return new_states

    def convert_actions(self, states: GraphStates, actions: Actions) -> GraphActions:
        """Converts the action from discrete space to graph action space."""
        action_tensor = actions.tensor.squeeze(-1).clone()
        action_type = torch.where(
            action_tensor == self.n_actions - 1,
            GraphActionType.EXIT,
            GraphActionType.ADD_EDGE,
        )
        action_type[action_tensor == self.n_actions] = GraphActionType.DUMMY

        # TODO: factor out into utility function.
        if self.is_directed:
            i_up, j_up = torch.triu_indices(
                self.n_nodes, self.n_nodes, offset=1
            )  # Upper triangle.
            i_lo, j_lo = torch.tril_indices(
                self.n_nodes, self.n_nodes, offset=-1
            )  # Lower triangle.

            # Combine them
            ei0 = torch.cat([i_up, i_lo])
            ei1 = torch.cat([j_up, j_lo])

            # Potentially problematic (returns [0,0,0,1,1] instead of above which returns [1,1,1,0,0]).
            # ei0 = (action_tensor) // (self.n_nodes)
            # ei1 = (action_tensor) % (self.n_nodes)
        else:
            ei0, ei1 = torch.triu_indices(self.n_nodes, self.n_nodes, offset=1)

        # Adds -1 "edge" representing exit, -2 "edge" representing dummy.
        ei0 = torch.cat((ei0, torch.IntTensor([-1, -2])), dim=0)
        ei1 = torch.cat((ei1, torch.IntTensor([-1, -2])), dim=0)

        # Indexes either the second last element (exit) or la
        # action_tensor[action_tensor >= (self.n_actions - 1)] = 0
        ei0, ei1 = ei0[action_tensor], ei1[action_tensor]

        offset = states.tensor["node_index"][states.tensor["batch_ptr"][:-1]]
        out = GraphActions(
            TensorDict(
                {
                    "action_type": action_type,
                    "features": torch.ones(action_tensor.shape + (1,)),
                    "edge_index": torch.stack([ei0, ei1], dim=-1) + offset[:, None],
                },
                batch_size=action_tensor.shape,
            )
        )
        return out


class GraphPreprocessor(Preprocessor):
    """Extract the tensor from the states."""

    def __init__(self, feature_dim: int = 1):
        super().__init__(output_dim=feature_dim)

    def preprocess(self, states: GraphStates) -> TensorDict:
        return states.tensor

    def __call__(self, states: GraphStates) -> torch.Tensor:
        return self.preprocess(states)


def render_states(states: GraphStates, state_evaluator: callable, directed: bool):
    """Render the states as a matplotlib plot.

    Args:
        states: A batch of graphs.
    """
    rewards = state_evaluator(states)
    fig, ax = plt.subplots(2, 4, figsize=(15, 7))
    for i in range(8):
        current_ax = ax[i // 4, i % 4]
        state = states[i]
        n_circles = state.tensor["node_feature"].shape[0]
        radius = 5
        xs, ys = [], []
        for j in range(n_circles):
            angle = 2 * math.pi * j / n_circles
            x = radius * math.cos(angle)
            y = radius * math.sin(angle)
            xs.append(x)
            ys.append(y)
            current_ax.add_patch(
                patches.Circle((x, y), 0.5, facecolor="none", edgecolor="black")
            )

        edge_index = states[i].tensor["edge_index"]
        edge_index = torch.where(
            edge_index[..., None] == states[i].tensor["node_index"]
        )[2].reshape(edge_index.shape)

        for edge in edge_index:
            start_x, start_y = xs[edge[0]], ys[edge[0]]
            end_x, end_y = xs[edge[1]], ys[edge[1]]
            dx = end_x - start_x
            dy = end_y - start_y
            length = math.sqrt(dx**2 + dy**2)
            dx, dy = dx / length, dy / length

            circle_radius = 0.5
            head_thickness = 0.2

            start_x += dx * circle_radius
            start_y += dy * circle_radius
            if directed:
                end_x -= dx * circle_radius
                end_y -= dy * circle_radius
                current_ax.arrow(
                    start_x,
                    start_y,
                    end_x - start_x,
                    end_y - start_y,
                    head_width=head_thickness,
                    head_length=head_thickness,
                    fc="black",
                    ec="black",
                )

            else:
                end_x -= dx * (circle_radius + head_thickness)
                end_y -= dy * (circle_radius + head_thickness)
                current_ax.plot([start_x, end_x], [start_y, end_y], color="black")

        current_ax.set_title(f"State {i}, $r={rewards[i]:.2f}$")
        current_ax.set_xlim(-(radius + 1), radius + 1)
        current_ax.set_ylim(-(radius + 1), radius + 1)
        current_ax.set_aspect("equal")
        current_ax.set_xticks([])
        current_ax.set_yticks([])

    plt.show()


if __name__ == "__main__":
    N_NODES = 3
    N_ITERATIONS = 500
    LR = 0.05
    BATCH_SIZE = 128
    DIRECTED = True

    state_evaluator = undirected_reward if not DIRECTED else directed_reward
    torch.random.manual_seed(7)
    env = RingGraphBuilding(
        n_nodes=N_NODES, state_evaluator=state_evaluator, directed=DIRECTED
    )
    module_pf = RingPolicyModule(env.n_nodes, DIRECTED)
    module_pb = RingPolicyModule(env.n_nodes, DIRECTED, is_backward=True)
    pf = DiscretePolicyEstimator(
        module=module_pf, n_actions=env.n_actions, preprocessor=GraphPreprocessor()
    )
    pb = DiscretePolicyEstimator(
        module=module_pb,
        n_actions=env.n_actions,
        preprocessor=GraphPreprocessor(),
        is_backward=True,
    )
    gflownet = TBGFlowNet(pf, pb)
    optimizer = torch.optim.Adam(gflownet.parameters(), lr=LR)

    losses = []

    t1 = time.time()
    for iteration in range(N_ITERATIONS):
        trajectories = gflownet.sample_trajectories(
            env, n=BATCH_SIZE  # pyright: ignore
        )
        last_states = trajectories.last_states
        assert isinstance(last_states, GraphStates)
        rews = state_evaluator(last_states)
        samples = gflownet.to_training_samples(trajectories)
        optimizer.zero_grad()
        loss = gflownet.loss(env, samples)  # pyright: ignore
        print(
            "Iteration",
            iteration,
            "Loss:",
            loss.item(),
            f"rings: {torch.mean(rews > 0.1, dtype=torch.float) * 100:.0f}%",
        )
        loss.backward()
        optimizer.step()
        losses.append(loss.item())

    t2 = time.time()
    print("Time:", t2 - t1)
    last_states = trajectories.last_states[:8]
    assert isinstance(last_states, GraphStates)
    render_states(last_states, state_evaluator, DIRECTED)<|MERGE_RESOLUTION|>--- conflicted
+++ resolved
@@ -187,11 +187,16 @@
         self.embedding = nn.Embedding(n_nodes, self.embedding_dim)
         # self.action_conv_blks = nn.ModuleList()
         self.conv_blks = nn.ModuleList()
-        self.exit_mlp = create_mlp(self.hidden_dim, self.hidden_dim, 1)
+        self.exit_mlp = MLP(
+            input_dim=self.hidden_dim,
+            output_dim=1,
+            hidden_dim=self.hidden_dim,
+            n_hidden_layers=1,
+            add_layer_norm=True,
+        )
 
         if directed:
             # Multiple action type convolution layers.
-<<<<<<< HEAD
             # for i in range(num_conv_layers):
             #     mlp = create_mlp(self.embedding_dim, self.embedding_dim, self.embedding_dim)
             #     self.action_conv_blks.extend(
@@ -210,24 +215,6 @@
             for i in range(num_conv_layers):
                 # mlp = create_mlp(self.embedding_dim, self.embedding_dim, self.embedding_dim)
                 self.conv_blks.extend(
-=======
-            for i in range(num_conv_layers):
-                self.action_conv_blks.extend(
-                    [
-                        GCNConv(
-                            self.embedding_dim if i == 0 else self.hidden_dim,
-                            self.hidden_dim,
-                        ),
-                        nn.Linear(self.hidden_dim, self.hidden_dim),
-                        nn.ReLU(),
-                        nn.Linear(self.hidden_dim, self.hidden_dim),
-                    ]
-                )
-
-            # Multiple edge index convolution layers.
-            for i in range(num_conv_layers):
-                self.edge_conv_blks.extend(
->>>>>>> 3e84ebdf
                     [
                         GCNConv(
                             self.embedding_dim if i == 0 else self.hidden_dim,
@@ -240,7 +227,6 @@
                 )
         else:  # Undirected case.
             # Multiple action type convolution layers.
-<<<<<<< HEAD
             # for _ in range(num_conv_layers):
             #     self.action_conv_blks.extend(
             #         [
@@ -254,9 +240,8 @@
             #             nn.Linear(self.hidden_dim, self.hidden_dim),
             #         ]
             #     )
-=======
             for _ in range(num_conv_layers):
-                self.action_conv_blks.extend(
+                self.conv_blks.extend(
                     [
                         GINConv(
                             MLP(
@@ -272,7 +257,6 @@
                         nn.Linear(self.hidden_dim, self.hidden_dim),
                     ]
                 )
->>>>>>> 3e84ebdf
 
             # Multiple edge index convolution layers.
             for _ in range(num_conv_layers):
