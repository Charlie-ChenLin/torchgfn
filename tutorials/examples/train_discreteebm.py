--- conflicted
+++ resolved
@@ -80,11 +80,7 @@
         loss.backward()
         optimizer.step()
 
-<<<<<<< HEAD
-        visited_terminating_states.extend(trajectories.last_states)  # pyright: ignore
-=======
         visited_terminating_states.extend(cast(DiscreteStates, trajectories.last_states))
->>>>>>> f5b8c981
 
         states_visited += len(trajectories)
 
