--- conflicted
+++ resolved
@@ -25,12 +25,8 @@
 einops = ">=0.6.1"
 numpy = ">=1.21.2"
 python = "^3.10"
-<<<<<<< HEAD
-torch = ">=1.9.0"
 tensordict = ">=0.6.1"
-=======
 torch = ">=2.6.0"
->>>>>>> 2ef08246
 
 # dev dependencies.
 black = { version = "24.3", optional = true }
