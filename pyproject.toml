--- conflicted
+++ resolved
@@ -45,11 +45,7 @@
 scikit-learn = {version = "*", optional = true }
 scipy = { version = "*", optional = true }
 matplotlib = { version = "*", optional = true }
-<<<<<<< HEAD
-torch_geometric = { version = "*", optional = true }
-=======
 torch_geometric = { version = ">=2.6.1", optional = true }
->>>>>>> 17e07ad3
 
 [tool.poetry.extras]
 dev = [
