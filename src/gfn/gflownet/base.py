<<<<<<< HEAD
from abc import ABC, abstractmethod
from typing import Generic, Tuple, TypeVar, Union
=======
from abc import abstractmethod
from typing import Tuple
>>>>>>> 77231ca5

import torch
import torch.nn as nn
from torchtyping import TensorType as TT

from gfn.containers import Trajectories
<<<<<<< HEAD
from gfn.containers.base import Container
=======
from gfn.env import Env
>>>>>>> 77231ca5
from gfn.modules import GFNModule
from gfn.samplers import Sampler
from gfn.states import States

TrainingSampleType = TypeVar(
    "TrainingSampleType", bound=Union[Container, tuple[States, ...]]
)


class GFlowNet(ABC, nn.Module, Generic[TrainingSampleType]):
    """Abstract Base Class for GFlowNets.

    A formal definition of GFlowNets is given in Sec. 3 of [GFlowNet Foundations](https://arxiv.org/pdf/2111.09266).
    """

    @abstractmethod
    def sample_trajectories(self, env: Env, n_samples: int) -> Trajectories:
        """Sample a specific number of complete trajectories.

        Args:
            env: the environment to sample trajectories from.
            n_samples: number of trajectories to be sampled.
        Returns:
            Trajectories: sampled trajectories object.
        """

    def sample_terminating_states(self, env: Env, n_samples: int) -> States:
        """Rolls out the parametrization's policy and returns the terminating states.

        Args:
            env: the environment to sample terminating states from.
            n_samples: number of terminating states to be sampled.
        Returns:
            States: sampled terminating states object.
        """
        trajectories = self.sample_trajectories(env, n_samples)
        return trajectories.last_states

    @abstractmethod
    def to_training_samples(self, trajectories: Trajectories) -> TrainingSampleType:
        """Converts trajectories to training samples. The type depends on the GFlowNet."""

    @abstractmethod
    def loss(self, env: Env, training_objects):
        """Computes the loss given the training objects."""


class PFBasedGFlowNet(GFlowNet):
    r"""Base class for gflownets that explicitly uses $P_F$.

    Attributes:
        pf: GFNModule
        pb: GFNModule
    """

    def __init__(self, pf: GFNModule, pb: GFNModule, on_policy: bool = False):
        super().__init__()
        self.pf = pf
        self.pb = pb
        self.on_policy = on_policy

    def sample_trajectories(self, env: Env, n_samples: int) -> Trajectories:
        sampler = Sampler(estimator=self.pf)
        trajectories = sampler.sample_trajectories(env, n_trajectories=n_samples)
        return trajectories


class TrajectoryBasedGFlowNet(PFBasedGFlowNet[Trajectories]):
    def get_pfs_and_pbs(
        self,
        trajectories: Trajectories,
        fill_value: float = 0.0,
    ) -> Tuple[
        TT["max_length", "n_trajectories", torch.float],
        TT["max_length", "n_trajectories", torch.float],
    ]:
        r"""Evaluates logprobs for each transition in each trajectory in the batch.

        More specifically it evaluates $\log P_F (s' \mid s)$ and $\log P_B(s \mid s')$
        for each transition in each trajectory in the batch.

        Useful when the policy used to sample the trajectories is different from
        the one used to evaluate the loss. Otherwise we can use the logprobs directly
        from the trajectories.

        Args:
            trajectories: Trajectories to evaluate.
            fill_value: Value to use for invalid states (i.e. $s_f$ that is added to
                shorter trajectories).

        Returns: A tuple of float tensors of shape (max_length, n_trajectories) containing
            the log_pf and log_pb for each action in each trajectory. The first one can be None.

        Raises:
            ValueError: if the trajectories are backward.
            AssertionError: when actions and states dimensions mismatch.
        """
        # fill value is the value used for invalid states (sink state usually)
        if trajectories.is_backward:
            raise ValueError("Backward trajectories are not supported")

        valid_states = trajectories.states[~trajectories.states.is_sink_state]
        valid_actions = trajectories.actions[~trajectories.actions.is_dummy]

        # uncomment next line for debugging
        # assert trajectories.states.is_sink_state[:-1].equal(trajectories.actions.is_dummy)

        if valid_states.batch_shape != tuple(valid_actions.batch_shape):
            raise AssertionError("Something wrong happening with log_pf evaluations")

        if self.on_policy:
            log_pf_trajectories = trajectories.log_probs
        else:
            module_output = self.pf(valid_states)
            valid_log_pf_actions = self.pf.to_probability_distribution(
                valid_states, module_output
            ).log_prob(valid_actions.tensor)
            log_pf_trajectories = torch.full_like(
                trajectories.actions.tensor[..., 0],
                fill_value=fill_value,
                dtype=torch.float,
            )
            log_pf_trajectories[~trajectories.actions.is_dummy] = valid_log_pf_actions

        non_initial_valid_states = valid_states[~valid_states.is_initial_state]
        non_exit_valid_actions = valid_actions[~valid_actions.is_exit]

        module_output = self.pb(non_initial_valid_states)
        valid_log_pb_actions = self.pb.to_probability_distribution(
            non_initial_valid_states, module_output
        ).log_prob(non_exit_valid_actions.tensor)

        log_pb_trajectories = torch.full_like(
            trajectories.actions.tensor[..., 0],
            fill_value=fill_value,
            dtype=torch.float,
        )
        log_pb_trajectories_slice = torch.full_like(
            valid_actions.tensor[..., 0], fill_value=fill_value, dtype=torch.float
        )
        log_pb_trajectories_slice[~valid_actions.is_exit] = valid_log_pb_actions
        log_pb_trajectories[~trajectories.actions.is_dummy] = log_pb_trajectories_slice

        return log_pf_trajectories, log_pb_trajectories

    def get_trajectories_scores(
        self, trajectories: Trajectories
    ) -> Tuple[
        TT["n_trajectories", torch.float],
        TT["n_trajectories", torch.float],
        TT["n_trajectories", torch.float],
    ]:
        """Given a batch of trajectories, calculate forward & backward policy scores."""
        log_pf_trajectories, log_pb_trajectories = self.get_pfs_and_pbs(trajectories)

        assert log_pf_trajectories is not None
        total_log_pf_trajectories = log_pf_trajectories.sum(dim=0)
        total_log_pb_trajectories = log_pb_trajectories.sum(dim=0)

        log_rewards = trajectories.log_rewards.clamp_min(self.log_reward_clip_min)  # type: ignore
        if torch.any(torch.isinf(total_log_pf_trajectories)) or torch.any(
            torch.isinf(total_log_pb_trajectories)
        ):
            raise ValueError("Infinite logprobs found")
        return (
            total_log_pf_trajectories,
            total_log_pb_trajectories,
            total_log_pf_trajectories - total_log_pb_trajectories - log_rewards,
        )

    def to_training_samples(self, trajectories: Trajectories) -> Trajectories:
        return trajectories<|MERGE_RESOLUTION|>--- conflicted
+++ resolved
@@ -1,21 +1,13 @@
-<<<<<<< HEAD
 from abc import ABC, abstractmethod
 from typing import Generic, Tuple, TypeVar, Union
-=======
-from abc import abstractmethod
-from typing import Tuple
->>>>>>> 77231ca5
 
 import torch
 import torch.nn as nn
 from torchtyping import TensorType as TT
 
 from gfn.containers import Trajectories
-<<<<<<< HEAD
 from gfn.containers.base import Container
-=======
 from gfn.env import Env
->>>>>>> 77231ca5
 from gfn.modules import GFNModule
 from gfn.samplers import Sampler
 from gfn.states import States
