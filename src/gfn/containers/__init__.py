--- conflicted
+++ resolved
@@ -1,15 +1,11 @@
-<<<<<<< HEAD
+from .base import Container
 from .replay_buffer import NormBasedDiversePrioritizedReplayBuffer, ReplayBuffer
-=======
-from .base import Container
-from .replay_buffer import PrioritizedReplayBuffer, ReplayBuffer
 from .state_pairs import StatePairs
->>>>>>> 2ef08246
 from .trajectories import Trajectories
 from .transitions import Transitions
 
 __all__ = [
-    "PrioritizedReplayBuffer",
+    "NormBasedDiversePrioritizedReplayBuffer",
     "ReplayBuffer",
     "StatePairs",
     "Trajectories",
