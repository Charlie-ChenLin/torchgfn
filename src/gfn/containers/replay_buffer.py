--- conflicted
+++ resolved
@@ -17,9 +17,8 @@
 
 
 class ReplayBuffer(Generic[ContainerType]):
-    """A replay buffer for GFlowNet training.
-
-<<<<<<< HEAD
+    """A replay buffer of trajectories, transitions, or states.
+
     Attributes:
         env: the Environment instance.
         capacity: the size of the buffer.
@@ -27,11 +26,6 @@
         terminating_states: a States class representation of $s_f$.
         objects_type: the type of buffer (transitions, trajectories, or states).
         prioritized: whether the buffer is prioritized by log_reward or not.
-=======
-    The buffer stores training objects (trajectories, transitions, or state pairs)
-    and provides functionality to add new objects and sample from the buffer.
-    When the buffer is full, new objects replace old ones in a FIFO manner.
->>>>>>> 2ef08246
     """
 
     def __init__(
@@ -41,19 +35,32 @@
         prioritized: bool = False,
     ):
         """Instantiates a replay buffer.
-
         Args:
             env: the Environment instance.
+            loss_fn: the Loss instance.
             capacity: the size of the buffer.
+            objects_type: the type of buffer (transitions, trajectories, or states).
         """
         self.env = env
         self.capacity = capacity
         self._is_full = False
-<<<<<<< HEAD
+        self.training_objects: ContainerType | None = None
         self.prioritized = prioritized
-=======
-        self.training_objects: ContainerType | None = None
->>>>>>> 2ef08246
+
+        # self.terminating_states = None
+        # self.objects_type = objects_type
+        # if objects_type == "trajectories":
+        #     self.training_objects = Trajectories(env)
+        # elif objects_type == "transitions":
+        #     self.training_objects = Transitions(env)
+        # elif objects_type == "states":
+        #     self.training_objects = env.states_from_batch_shape((0,))
+        #     self.terminating_states = env.states_from_batch_shape((0,))
+        #     self.terminating_states.log_rewards = torch.zeros((0,), device=env.device)
+        # else:
+        #     raise ValueError(f"Unknown objects_type: {objects_type}")
+
+        # self._is_full = False
 
     def __repr__(self):
         if self.training_objects is None:
@@ -80,58 +87,8 @@
         else:
             raise ValueError(f"Unsupported type: {type(training_objects)}")
 
-<<<<<<< HEAD
-    def _add_objs(
-        self,
-        training_objects: Transitions | Trajectories | tuple[States],
-    ):
+    def _add_objs(self, training_objects: ContainerType):
         """Adds a training object to the buffer."""
-        terminating_states = None
-        if isinstance(training_objects, tuple):
-            assert self.objects_type == "states" and self.terminating_states is not None
-            training_objects, terminating_states = training_objects  # pyright: ignore
-        
-        to_add = len(training_objects)
-        self._is_full |= len(self) + to_add >= self.capacity
-
-        # Adds the objects to the buffer.
-        self.training_objects.extend(training_objects)  # pyright: ignore
-
-        # Sort elements by logreward, capping the size at the defined capacity.
-        if self.prioritized:
-
-            if (
-                self.training_objects.log_rewards is None
-                or training_objects.log_rewards is None  # pyright: ignore
-            ):
-                raise ValueError("log_rewards must be defined for prioritized replay.")
-
-            # Ascending sort.
-            ix = torch.argsort(self.training_objects.log_rewards)  # pyright: ignore
-            self.training_objects = self.training_objects[ix]  # pyright: ignore
-        self.training_objects = self.training_objects[
-            -self.capacity :  # Ascending sort, so we retain the final elements.
-        ]  # pyright: ignore
-
-        # Add the terminating states to the buffer.
-        if self.terminating_states is not None:
-            assert terminating_states is not None
-            self.terminating_states.extend(terminating_states)
-
-            # Sort terminating states by logreward as well.
-            if self.prioritized:
-                self.terminating_states = self.terminating_states[ix]
-
-            self.terminating_states = self.terminating_states[-self.capacity :]
-
-    def add(self, training_objects: Transitions | Trajectories | tuple[States]):
-        """Adds a training object to the buffer."""
-        self._add_objs(training_objects)
-
-    def sample(self, n_trajectories: int) -> Transitions | Trajectories | tuple[States]:
-=======
-    def add(self, training_objects: ContainerType) -> None:
-        """Adds a batch of training objects to the buffer."""
         if self.training_objects is None:
             self.initialize(training_objects)
         assert self.training_objects is not None
@@ -139,11 +96,31 @@
         to_add = len(training_objects)
         self._is_full |= len(self) + to_add >= self.capacity
 
+        # Adds the objects to the buffer.
         self.training_objects.extend(training_objects)
-        self.training_objects = self.training_objects[-self.capacity :]
+
+        # Sort elements by log reward, capping the size at the defined capacity.
+        if self.prioritized:
+
+            if (
+                self.training_objects.log_rewards is None
+                or training_objects.log_rewards is None
+            ):
+                raise ValueError("log_rewards must be defined for prioritized replay.")
+
+            # Ascending sort.
+            ix = torch.argsort(self.training_objects.log_rewards)
+            self.training_objects = self.training_objects[ix]
+
+        self.training_objects = self.training_objects[
+            -self.capacity :  # Ascending sort, so we retain the final elements.
+        ]
+
+    def add(self, training_objects: ContainerType):
+        """Adds a training object to the buffer."""
+        self._add_objs(training_objects)
 
     def sample(self, n_trajectories: int) -> ContainerType:
->>>>>>> 2ef08246
         """Samples `n_trajectories` training objects from the buffer."""
         if self.training_objects is None:
             raise ValueError("Buffer is empty")
@@ -160,13 +137,8 @@
             self.training_objects.load(os.path.join(directory, "training_objects"))
 
 
-<<<<<<< HEAD
 class NormBasedDiversePrioritizedReplayBuffer(ReplayBuffer):
     """A replay buffer of trajectories or transitions with diverse trajectories.
-=======
-class PrioritizedReplayBuffer(ReplayBuffer[ContainerType]):
-    """A replay buffer of trajectories or transitions.
->>>>>>> 2ef08246
 
     Attributes:
         env: the Environment instance.
@@ -180,7 +152,7 @@
 
     def __init__(
         self,
-        env: "Env",
+        env: Env,
         capacity: int = 1000,
         cutoff_distance: float = 0.0,
         p_norm_distance: float = 1.0,
@@ -201,64 +173,27 @@
         self.p_norm_distance = p_norm_distance
         self._prioritized = True
 
-<<<<<<< HEAD
     @property
     def prioritized(self) -> bool:
         return self._prioritized
 
-    def add(self, training_objects: Transitions | Trajectories | tuple[States]):
+    def add(self, training_objects: ContainerType):
         """Adds a training object to the buffer."""
-=======
-    def _add_objs(
-        self,
-        training_objects: ContainerType,
-    ):
-        """Adds a training object to the buffer."""
-        # Adds the objects to the buffer.
-        self.initialize(training_objects)
-        assert self.training_objects is not None
-        self.training_objects.extend(training_objects)
-
-        # Sort elements by logreward, capping the size at the defined capacity.
-        assert self.training_objects.log_rewards is not None
-        ix = torch.argsort(self.training_objects.log_rewards)
-        self.training_objects = cast(ContainerType, self.training_objects[ix])
-        self.training_objects = cast(
-            ContainerType, self.training_objects[-self.capacity :]
-        )
-
-    def add(
-        self,
-        training_objects: ContainerType,
-    ):
-        """Adds a batch of training objects to the buffer."""
->>>>>>> 2ef08246
         to_add = len(training_objects)
         self._is_full |= len(self) + to_add >= self.capacity
 
         # The buffer isn't full yet.
-<<<<<<< HEAD
-        if len(self.training_objects) < self.capacity:
-=======
         if len(self) < self.capacity:
->>>>>>> 2ef08246
             self._add_objs(training_objects)
 
         # Our buffer is full and we will prioritize diverse, high reward additions.
         else:
-<<<<<<< HEAD
-            terminating_states = None
-            if isinstance(training_objects, tuple):
-                assert self.objects_type == "states" and self.terminating_states is not None
-                training_objects, terminating_states = training_objects  # pyright: ignore
-=======
             log_rewards = training_objects.log_rewards
 
             if log_rewards is None:
                 raise ValueError("log_rewards must be defined for prioritized replay.")
->>>>>>> 2ef08246
-
-            # Sort the incoming elements by their log rewards.
+
+            # Sort the incoming elements by their logrewards.
             ix = torch.argsort(log_rewards, descending=True)
             training_objects = training_objects[ix]
 
