--- conflicted
+++ resolved
@@ -162,13 +162,8 @@
         )
 
         trajectories_states: List[States] = [deepcopy(states)]
-<<<<<<< HEAD
-        trajectories_actions: List[Actions] = []
-        trajectories_logprobs: List[torch.Tensor] = []
-=======
         trajectories_actions: List[Actions] = [dummy_actions]
         trajectories_logprobs: List[torch.Tensor] = [dummy_logprobs]
->>>>>>> 7f036813
         trajectories_dones = torch.zeros(
             n_trajectories, dtype=torch.long, device=device
         )
@@ -216,13 +211,9 @@
             if save_logprobs:
                 # When off_policy, actions_log_probs are None.
                 log_probs[~dones] = actions_log_probs
-<<<<<<< HEAD
 
             trajectories_actions.append(actions)
             trajectories_logprobs.append(log_probs)
-=======
-                trajectories_logprobs.append(log_probs)
->>>>>>> 7f036813
 
             if self.estimator.is_backward:
                 new_states = env._backward_step(states, actions)
@@ -255,15 +246,8 @@
             dones = dones | new_dones
             trajectories_states.append(deepcopy(states))
 
-<<<<<<< HEAD
         trajectories_states = env.States.stack(trajectories_states)
-        trajectories_actions = env.Actions.stack(trajectories_actions)
-=======
-        trajectories_states = stack_states(trajectories_states)
-        trajectories_actions = env.Actions.stack(trajectories_actions)[
-            1:  # Drop dummy action
-        ]
->>>>>>> 7f036813
+        trajectories_actions = env.Actions.stack(trajectories_actions)[1:]  # Drop dummy action
         trajectories_logprobs = (
             torch.stack(trajectories_logprobs, dim=0)[1:]  # Drop dummy logprob
             if save_logprobs
