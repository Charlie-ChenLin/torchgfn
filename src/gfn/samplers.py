--- conflicted
+++ resolved
@@ -244,21 +244,11 @@
             states = new_states
             dones = dones | new_dones
             trajectories_states.append(deepcopy(states))
-<<<<<<< HEAD
 
         trajectories_states = env.States.stack(trajectories_states)
-        trajectories_actions = env.Actions.stack(trajectories_actions)[
-            1:
-        ]  # Drop dummy action
-=======
-        # TODO: do not ignore the next three ignores
-        trajectories_states = states.stack_states(
-            trajectories_states
-        )  # pyright: ignore
         trajectories_actions = env.Actions.stack(trajectories_actions)[
             1:  # Drop dummy action
         ]  # pyright: ignore
->>>>>>> 84ca656b
         trajectories_logprobs = (
             torch.stack(trajectories_logprobs, dim=0)[1:]  # Drop dummy logprob
             if save_logprobs
@@ -268,10 +258,7 @@
         # TODO: use torch.nested.nested_tensor(dtype, device, requires_grad).
         if save_estimator_outputs:
             all_estimator_outputs = torch.stack(all_estimator_outputs, dim=0)
-<<<<<<< HEAD
-=======
         # TODO: do not ignore the next ignores
->>>>>>> 84ca656b
         trajectories = Trajectories(
             env=env,
             states=trajectories_states,  # pyright: ignore
