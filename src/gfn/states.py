from __future__ import annotations  # This allows to use the class name in type hints

from abc import ABC
from copy import deepcopy
from math import prod
from typing import Callable, ClassVar, List, Optional, Sequence, Tuple

import numpy as np
import torch
from tensordict import TensorDict

from gfn.actions import GraphActionType


class States(ABC):
    """Base class for states, seen as nodes of the DAG.

    For each environment, a States subclass is needed. A `States` object
    is a collection of multiple states (nodes of the DAG). A tensor representation
    of the states is required for batching. If a state is represented with a tensor
    of shape (*state_shape), a batch of states is represented with a States object,
    with the attribute `tensor` of shape `(*batch_shape, *state_shape)`. Other
    representations are possible (e.g. state as string, numpy array, graph, etc...),
    but these representations cannot be batched.

    If the environment's action space is discrete (i.e. the environment subclasses
    `DiscreteEnv`), then each `States` object is also endowed with a `forward_masks` and
    `backward_masks` boolean attributes representing which actions are allowed at each
    state. This makes it possible to instantly access the allowed actions at each state,
    without having to call the environment's `validate_actions` method. Put different,
    `validate_actions` for such environments, directly calls the masks. This is handled
    in the DiscreteState subclass.

    A `batch_shape` attribute is also required, to keep track of the batch dimension.
    A trajectory can be represented by a States object with `batch_shape = (n_states,)`.
    Multiple trajectories can be represented by a States object with
    `batch_shape = (n_states, n_trajectories)`.

    Because multiple trajectories can have different lengths, batching requires
    appending a dummy tensor to trajectories that are shorter than the longest
    trajectory. The dummy state is the $s_f$ attribute of the environment
    (e.g. `[-1, ..., -1]`, or `[-inf, ..., -inf]`, etc...). Which is never processed,
    and is used to pad the batch of states only.

    Attributes:
        tensor: Tensor representing a batch of states.
        batch_shape: Sizes of the batch dimensions.
        _log_rewards: Stores the log rewards of each state.
    """

    state_shape: ClassVar[tuple[int, ...]]  # Shape of one state
    s0: ClassVar[torch.Tensor | TensorDict]  # Source state of the DAG
    sf: ClassVar[
        torch.Tensor | TensorDict
    ]  # Dummy state, used to pad a batch of states
    make_random_states_tensor: Callable = lambda x: (_ for _ in ()).throw(
        NotImplementedError(
            "The environment does not support initialization of random states."
        )
    )

    def __init__(self, tensor: torch.Tensor):
        """Initalize the State container with a batch of states.
        Args:
            tensor: Tensor of shape (*batch_shape, *state_shape) representing a batch of states.
        """
        assert self.s0.shape == self.state_shape
        assert self.sf.shape == self.state_shape
        assert tensor.shape[-len(self.state_shape) :] == self.state_shape

        self.tensor = tensor
        self.batch_shape = tuple(self.tensor.shape)[: -len(self.state_shape)]
        self._log_rewards = (
            None  # Useful attribute if we want to store the log-reward of the states
        )

    @classmethod
    def from_batch_shape(
        cls, batch_shape: tuple[int, ...], random: bool = False, sink: bool = False
    ) -> States:
        """Create a States object with the given batch shape.

        By default, all states are initialized to $s_0$, the initial state. Optionally,
        one can initialize random state, which requires that the environment implements
        the `make_random_states_tensor` class method. Sink can be used to initialize
        states at $s_f$, the sink state. Both random and sink cannot be True at the
        same time.

        Args:
            batch_shape: Shape of the batch dimensions.
            random (optional): Initalize states randomly.
            sink (optional): States initialized with s_f (the sink state).

        Raises:
            ValueError: If both Random and Sink are True.
        """
        if random and sink:
            raise ValueError("Only one of `random` and `sink` should be True.")

        if random:
            tensor = cls.make_random_states_tensor(batch_shape)
        elif sink:
            tensor = cls.make_sink_states_tensor(batch_shape)
        else:
            tensor = cls.make_initial_states_tensor(batch_shape)
        return cls(tensor)

    @classmethod
    def make_initial_states_tensor(cls, batch_shape: tuple[int, ...]) -> torch.Tensor:
        """Makes a tensor with a `batch_shape` of states consisting of $s_0`$s."""
        state_ndim = len(cls.state_shape)
        assert cls.s0 is not None and state_ndim is not None
        if isinstance(cls.s0, torch.Tensor):
            return cls.s0.repeat(*batch_shape, *((1,) * state_ndim))
        else:
            raise NotImplementedError(
                "make_initial_states_tensor is not implemented by default for TensorDicts"
            )

    @classmethod
    def make_sink_states_tensor(cls, batch_shape: tuple[int, ...]) -> torch.Tensor:
        """Makes a tensor with a `batch_shape` of states consisting of $s_f$s."""
        state_ndim = len(cls.state_shape)
        assert cls.sf is not None and state_ndim is not None
        if isinstance(cls.sf, torch.Tensor):
            return cls.sf.repeat(*batch_shape, *((1,) * state_ndim))
        else:
            raise NotImplementedError(
                "make_sink_states_tensor is not implemented by default for TensorDicts"
            )

    def __len__(self):
        return prod(self.batch_shape)

    def __repr__(self):
        return f"{self.__class__.__name__} object of batch shape {self.batch_shape} and state shape {self.state_shape}"

    @property
    def device(self) -> torch.device:
        return self.tensor.device

    def __getitem__(
        self, index: int | slice | tuple | Sequence[int] | Sequence[bool] | torch.Tensor
    ) -> States:
        """Access particular states of the batch."""
        out = self.__class__(
            self.tensor[index]
        )  # TODO: Inefficient - this might make a copy of the tensor!
        if self._log_rewards is not None:
            out.log_rewards = self._log_rewards[index]
        return out

    def __setitem__(
        self,
        index: int | slice | tuple | Sequence[int] | Sequence[bool] | torch.Tensor,
        states: States,
    ) -> None:
        """Set particular states of the batch."""
        self.tensor[index] = states.tensor

    def clone(self) -> States:
        """Returns a *detached* clone of the current instance using deepcopy."""
        return deepcopy(self)

    def flatten(self) -> States:
        """Flatten the batch dimension of the states.

        Useful for example when extracting individual states from trajectories.
        """
        states = self.tensor.view(-1, *self.state_shape)
        return self.__class__(states)

    def extend(self, other: States) -> None:
        """Concatenates to another States object along the final batch dimension.

        Both States objects must have the same number of batch dimensions, which
        should be 1 or 2.

        Args:
            other (States): Batch of states to concatenate to.

        Raises:
            ValueError: if `self.batch_shape != other.batch_shape` or if
            `self.batch_shape != (1,) or (2,)`.
        """
        other_batch_shape = other.batch_shape
        if len(other_batch_shape) == len(self.batch_shape) == 1:
            # This corresponds to adding a state to a trajectory
            self.batch_shape = (self.batch_shape[0] + other_batch_shape[0],)
            self.tensor = torch.cat((self.tensor, other.tensor), dim=0)
            if self._log_rewards is not None:
                assert other._log_rewards is not None
                self._log_rewards = torch.cat(
                    (self._log_rewards, other._log_rewards), dim=0
                )

        elif len(other_batch_shape) == len(self.batch_shape) == 2:
            # This corresponds to adding a trajectory to a batch of trajectories
            self.extend_with_sf(
                required_first_dim=max(self.batch_shape[0], other_batch_shape[0])
            )
            other.extend_with_sf(
                required_first_dim=max(self.batch_shape[0], other_batch_shape[0])
            )
            self.batch_shape = (
                self.batch_shape[0],
                self.batch_shape[1] + other_batch_shape[1],
            )
            self.tensor = torch.cat((self.tensor, other.tensor), dim=1)
        else:
            raise ValueError(
                f"extend is not implemented for batch shapes {self.batch_shape} and {other_batch_shape}"
            )

    def extend_with_sf(self, required_first_dim: int) -> None:
        """Extends a 2-dimensional batch of states along the first batch dimension.

        Given a batch of states (i.e. of `batch_shape=(a, b)`), extends `a` it to a
        States object of `batch_shape = (required_first_dim, b)`, by adding the
        required number of $s_f$ tensors. This is useful to extend trajectories of
        different lengths.

        Args:
            required_first_dim: The size of the first batch dimension post-expansion.
        """
        if len(self.batch_shape) == 2 and isinstance(self.__class__.sf, torch.Tensor):
            if self.batch_shape[0] >= required_first_dim:
                return
            self.tensor = torch.cat(
                (
                    self.tensor,
                    self.__class__.sf.repeat(
                        required_first_dim - self.batch_shape[0], self.batch_shape[1], 1
                    ),
                ),
                dim=0,
            )
            self.batch_shape = (required_first_dim, self.batch_shape[1])
        else:
            raise ValueError(
                f"extend_with_sf is not implemented for graph states nor for batch shapes {self.batch_shape}"
            )

    def compare(self, other: torch.Tensor) -> torch.Tensor:
        """Computes elementwise equality between state tensor with an external tensor.

        Args:
            other: Tensor with shape (*batch_shape, *state_shape) representing states to compare to.

        Returns a tensor of booleans with shape `batch_shape` indicating whether the states are equal
            to the states in self.
        """
        assert other.shape == self.batch_shape + self.state_shape
        out = self.tensor == other
        state_ndim = len(self.__class__.state_shape)
        for _ in range(state_ndim):
            out = out.all(dim=-1)

        assert out.shape == self.batch_shape
        return out

    @property
    def is_initial_state(self) -> torch.Tensor:
        """Returns a tensor of shape `batch_shape` that is True for states that are $s_0$ of the DAG."""
        if isinstance(self.__class__.s0, torch.Tensor):
            source_states_tensor = self.__class__.s0.repeat(
                *self.batch_shape, *((1,) * len(self.__class__.state_shape))
            )
        else:
            raise NotImplementedError(
                "is_initial_state is not implemented by default for TensorDicts"
            )
        return self.compare(source_states_tensor)

    @property
    def is_sink_state(self) -> torch.Tensor:
        """Returns a tensor of shape `batch_shape` that is True for states that are $s_f$ of the DAG."""
        # TODO: self.__class__.sf == self.tensor -- or something similar?
        if isinstance(self.__class__.sf, torch.Tensor):
            sink_states = self.__class__.sf.repeat(
                *self.batch_shape, *((1,) * len(self.__class__.state_shape))
            ).to(self.tensor.device)
        else:
            raise NotImplementedError(
                "is_sink_state is not implemented by default for TensorDicts"
            )
        return self.compare(sink_states)

    @property
    def log_rewards(self) -> torch.Tensor | None:
        """Returns the log rewards of the states as tensor of shape `batch_shape`."""
        return self._log_rewards

    @log_rewards.setter
    def log_rewards(self, log_rewards: torch.Tensor) -> None:
        """Sets the log rewards of the states.

        Args:
            log_rewards: Tensor of shape `batch_shape` representing the log rewards of the states.
        """
        assert log_rewards.shape == self.batch_shape
        self._log_rewards = log_rewards

    def sample(self, n_samples: int) -> States:
        """Samples a subset of the States object."""
        return self[torch.randperm(len(self))[:n_samples]]

    @classmethod
    def stack(cls, states: Sequence[States]) -> States:
        """Given a list of states, stacks them along a new dimension (0)."""
        state_example = states[0]
        assert all(
            state.batch_shape == state_example.batch_shape for state in states
        ), "All states must have the same batch_shape"

        stacked_states = state_example.from_batch_shape((0, 0))  # Empty.
        stacked_states.tensor = torch.stack([s.tensor for s in states], dim=0)
        if state_example._log_rewards:
            log_rewards = []
            for s in states:
                if s._log_rewards is None:
                    raise ValueError("Some states have no log rewards.")
                log_rewards.append(s._log_rewards)
            stacked_states._log_rewards = torch.stack(log_rewards, dim=0)

        # Adds the trajectory dimension.
        stacked_states.batch_shape = (
            stacked_states.tensor.shape[0],
        ) + state_example.batch_shape

        return stacked_states


class DiscreteStates(States, ABC):
    """Base class for states of discrete environments.

    States are endowed with a `forward_masks` and `backward_masks`: boolean attributes
    representing which actions are allowed at each state. This is the mechanism by
    which all elements of the library (including an environment's `validate_actions`
    method) verifies the allowed actions at each state.

    Attributes:
        forward_masks: A boolean tensor of allowable forward policy actions.
        backward_masks:  A boolean tensor of allowable backward policy actions.
    """

    n_actions: ClassVar[int]
    device: ClassVar[torch.device]

    def __init__(
        self,
        tensor: torch.Tensor,
        forward_masks: Optional[torch.Tensor] = None,
        backward_masks: Optional[torch.Tensor] = None,
    ) -> None:
        """Initalize a DiscreteStates container with a batch of states and masks.
        Args:
            tensor: A tensor with shape (*batch_shape, *state_shape) representing a batch of states.
            forward_masks: Optional boolean tensor tensor with shape (*batch_shape, n_actions) of
                allowable forward policy actions.
            backward_masks: Optional boolean tensor tensor with shape (*batch_shape, n_actions) of
                allowable backward policy actions.
        """
        super().__init__(tensor)
        assert tensor.shape == self.batch_shape + self.state_shape

        # In the usual case, no masks are provided and we produce these defaults.
        # Note: this **must** be updated externally by the env.
        if forward_masks is None:
            forward_masks = torch.ones(
                (*self.batch_shape, self.__class__.n_actions),
                dtype=torch.bool,
                device=self.__class__.device,
            )
        if backward_masks is None:
            backward_masks = torch.ones(
                (*self.batch_shape, self.__class__.n_actions - 1),
                dtype=torch.bool,
                device=self.__class__.device,
            )

        self.forward_masks: torch.Tensor = forward_masks
        self.backward_masks: torch.Tensor = backward_masks
        assert self.forward_masks.shape == (*self.batch_shape, self.n_actions)
        assert self.backward_masks.shape == (*self.batch_shape, self.n_actions - 1)

    def clone(self) -> States:
        """Returns a clone of the current instance."""
        return self.__class__(
            self.tensor.detach().clone(),
            self.forward_masks,
            self.backward_masks,
        )

    def _check_both_forward_backward_masks_exist(self):
        assert self.forward_masks is not None and self.backward_masks is not None

    def __getitem__(
        self, index: int | slice | tuple | Sequence[int] | Sequence[bool] | torch.Tensor
    ) -> DiscreteStates:
        states = self.tensor[index]
        self._check_both_forward_backward_masks_exist()
        forward_masks = self.forward_masks[index]
        backward_masks = self.backward_masks[index]
        out = self.__class__(states, forward_masks, backward_masks)
        if self._log_rewards is not None:
            log_rewards = self._log_rewards[index]
            out.log_rewards = log_rewards
        return out

    def __setitem__(
        self, index: int | Sequence[int] | Sequence[bool], states: DiscreteStates
    ) -> None:
        super().__setitem__(index, states)
        self._check_both_forward_backward_masks_exist()
        self.forward_masks[index] = states.forward_masks
        self.backward_masks[index] = states.backward_masks

    def flatten(self) -> DiscreteStates:
        states = self.tensor.view(-1, *self.state_shape)
        self._check_both_forward_backward_masks_exist()
        forward_masks = self.forward_masks.view(-1, self.forward_masks.shape[-1])
        backward_masks = self.backward_masks.view(-1, self.backward_masks.shape[-1])
        return self.__class__(states, forward_masks, backward_masks)

    def extend(self, other: DiscreteStates) -> None:
        super().extend(other)
        self.forward_masks = torch.cat(
            (self.forward_masks, other.forward_masks), dim=len(self.batch_shape) - 1
        )
        self.backward_masks = torch.cat(
            (self.backward_masks, other.backward_masks), dim=len(self.batch_shape) - 1
        )

    def extend_with_sf(self, required_first_dim: int) -> None:
        """Extends forward and backward masks along the first batch dimension.

        After extending the state along the first batch dimensions with $s_f$ by
        `required_first_dim`, also extends both forward and backward masks with ones
        along the first dimension by `required_first_dim`.

        Args:
            required_first_dim: The size of the first batch dimension post-expansion.
        """
        super().extend_with_sf(required_first_dim)

        def _extend(masks, first_dim):
            return torch.cat(
                (
                    masks,
                    torch.ones(
                        first_dim - masks.shape[0],
                        *masks.shape[1:],
                        dtype=torch.bool,
                        device=self.device,
                    ),
                ),
                dim=0,
            )

        self.forward_masks = _extend(self.forward_masks, required_first_dim)
        self.backward_masks = _extend(self.backward_masks, required_first_dim)

    # The helper methods are convenience functions for common mask operations.
    def set_nonexit_action_masks(self, cond, allow_exit: bool):
        """Masks denoting disallowed actions according to cond, appending the exit mask.

        A convenience function for common mask operations.

        Args:
            cond: a boolean of shape (batch_shape,) + (n_actions - 1,), which
                denotes which actions are *not* allowed. For example, if a state element
                represents action count, and no action can be repeated more than 5
                times, cond might be state.tensor > 5 (assuming count starts at 0).
            allow_exit: sets whether exiting can happen at any point in the
                trajectory - if so, it should be set to True.
        """
        # Resets masks in place to prevent side-effects across steps.
        self.forward_masks[:] = True
        if allow_exit:
            exit_idx = torch.zeros(self.batch_shape + (1,)).to(cond.device)
        else:
            exit_idx = torch.ones(self.batch_shape + (1,)).to(cond.device)
        self.forward_masks[torch.cat([cond, exit_idx], dim=-1).bool()] = False

    def set_exit_masks(self, batch_idx):
        """Sets forward masks such that the only allowable next action is to exit.

        A convenience function for common mask operations.

        Args:
            batch_idx: A Boolean index along the batch dimension, along which to
                enforce exits.
        """
        # TODO: do not ignore the next three ignores
        self.forward_masks[batch_idx, :] = torch.cat(
            [
                torch.zeros((torch.sum(batch_idx),) + self.s0.shape),  # pyright: ignore
                torch.ones((torch.sum(batch_idx),) + (1,)),  # pyright: ignore
            ],
            dim=-1,
        ).bool()  # pyright: ignore

    def init_forward_masks(self, set_ones: bool = True):
        """Initalizes forward masks.

        A convienience function for common mask operations.

        Args:
            set_ones: if True, forward masks are initalized to all ones. Otherwise,
                they are initalized to all zeros.
        """
        shape = self.batch_shape + (self.n_actions,)
        if set_ones:
            self.forward_masks = torch.ones(shape).bool()
        else:
            self.forward_masks = torch.zeros(shape).bool()

    @classmethod
    def stack(cls, states: List[DiscreteStates]) -> DiscreteStates:
        """Stacks a list of DiscreteStates objects along a new dimension (0)."""
        out = super().stack(states)
        assert isinstance(out, DiscreteStates)
        out.forward_masks = torch.stack([s.forward_masks for s in states], dim=0)
        out.backward_masks = torch.stack([s.backward_masks for s in states], dim=0)
        return out


class GraphStates(States):
    """
    Base class for Graph as a state representation. The `GraphStates` object is a batched collection of
    multiple graph objects. The `Batch` object from PyTorch Geometric is used to represent the batch of
    graph objects as states.
    """

    s0: ClassVar[TensorDict]
    sf: ClassVar[TensorDict]

    _next_node_index = 0

    def __init__(self, tensor: TensorDict):
        REQUIRED_KEYS = {
            "node_feature",
            "node_index",
            "edge_feature",
            "edge_index",
            "batch_ptr",
            "batch_shape",
        }
        if not all(key in tensor for key in REQUIRED_KEYS):
            raise ValueError(
                f"TensorDict must contain all required keys: {REQUIRED_KEYS}"
            )

        assert tensor["node_index"].unique().numel() == len(tensor["node_index"])
        self.tensor = tensor
        self.node_features_dim = tensor["node_feature"].shape[-1]
        self.edge_features_dim = tensor["edge_feature"].shape[-1]
        self._log_rewards: Optional[torch.Tensor] = None

    # TODO: self.tensor["batch_shape"] is set wrong.
    @property
    def batch_shape(self) -> tuple:
        return tuple(self.tensor["batch_shape"].tolist())

    @classmethod
    def from_batch_shape(
        cls, batch_shape: int | Tuple, random: bool = False, sink: bool = False
    ) -> GraphStates:
        if random and sink:
            raise ValueError("Only one of `random` and `sink` should be True.")
        if random:
            tensor = cls.make_random_states_tensor(batch_shape)
        elif sink:
            tensor = cls.make_sink_states_tensor(batch_shape)
        else:
            tensor = cls.make_initial_states_tensor(batch_shape)
        return cls(tensor)

    @classmethod
    def make_initial_states_tensor(cls, batch_shape: int | Tuple) -> TensorDict:
        batch_shape = batch_shape if isinstance(batch_shape, Tuple) else (batch_shape,)
        nodes = cls.s0["node_feature"].repeat(np.prod(batch_shape), 1)

        return TensorDict(
            {
                "node_feature": nodes,
                "node_index": GraphStates.unique_node_indices(nodes.shape[0]),
                "edge_feature": cls.s0["edge_feature"].repeat(np.prod(batch_shape), 1),
                "edge_index": cls.s0["edge_index"].repeat(np.prod(batch_shape), 1),
                "batch_ptr": torch.arange(
                    int(np.prod(batch_shape)) + 1, device=cls.s0.device
                )
                * cls.s0["node_feature"].shape[0],
                "batch_shape": torch.tensor(batch_shape, device=cls.s0.device),
            }
        )

    @classmethod
    def make_sink_states_tensor(cls, batch_shape: int | Tuple) -> TensorDict:
        if cls.sf is None:
            raise NotImplementedError("Sink state is not defined")

        batch_shape = batch_shape if isinstance(batch_shape, Tuple) else (batch_shape,)
        nodes = cls.sf["node_feature"].repeat(np.prod(batch_shape), 1)
        out = TensorDict(
            {
                "node_feature": nodes,
                "node_index": GraphStates.unique_node_indices(nodes.shape[0]),
                "edge_feature": cls.sf["edge_feature"].repeat(np.prod(batch_shape), 1),
                "edge_index": cls.sf["edge_index"].repeat(np.prod(batch_shape), 1),
                "batch_ptr": torch.arange(
                    int(np.prod(batch_shape)) + 1, device=cls.sf.device
                )
                * cls.sf["node_feature"].shape[0],
                "batch_shape": torch.tensor(batch_shape, device=cls.sf.device),
            }
        )
        return out

    @classmethod
    def make_random_states_tensor(cls, batch_shape: int | Tuple) -> TensorDict:
        batch_shape = batch_shape if isinstance(batch_shape, Tuple) else (batch_shape,)

        num_nodes = np.random.randint(10)
        num_edges = np.random.randint(num_nodes * (num_nodes - 1) // 2)
        node_features_dim = cls.s0["node_feature"].shape[-1]
        edge_features_dim = cls.s0["edge_feature"].shape[-1]
        device = cls.s0.device
        return TensorDict(
            {
                "node_feature": torch.rand(
                    int(np.prod(batch_shape)) * num_nodes,
                    node_features_dim,
                    device=device,
                ),
                "node_index": GraphStates.unique_node_indices(
                    int(np.prod(batch_shape)) * num_nodes
                ),
                "edge_feature": torch.rand(
                    int(np.prod(batch_shape)) * num_edges,
                    edge_features_dim,
                    device=device,
                ),
                "edge_index": torch.randint(
                    num_nodes,
                    size=(int(np.prod(batch_shape)) * num_edges, 2),
                    device=device,
                ),
                "batch_ptr": torch.arange(int(np.prod(batch_shape)) + 1, device=device)
                * num_nodes,
                "batch_shape": torch.tensor(batch_shape),
            }
        )

    def __len__(self) -> int:
        return int(np.prod(self.batch_shape))

    def __repr__(self):
        return (
            f"{self.__class__.__name__} object of batch shape {self.tensor['batch_shape']} and "
            f"node feature dim {self.node_features_dim} and edge feature dim {self.edge_features_dim}"
        )

    def __getitem__(
        self, index: int | Sequence[int] | slice | torch.Tensor
    ) -> GraphStates:
        tensor_idx = torch.arange(len(self)).view(*self.batch_shape)
        new_shape = tensor_idx[index].shape
        idx = tensor_idx[index].flatten()

        if torch.any(idx >= len(self.tensor["batch_ptr"]) - 1):
            raise ValueError("Graph index out of bounds")

        # TODO: explain batch_ptr and node_index semantics
        start_ptrs = self.tensor["batch_ptr"][:-1][idx]
        end_ptrs = self.tensor["batch_ptr"][1:][idx]

        node_features = [torch.empty(0, self.node_features_dim)]
        node_indices = [torch.empty(0, dtype=torch.long)]
        edge_features = [torch.empty(0, self.edge_features_dim)]
        edge_indices = [torch.empty(0, 2, dtype=torch.long)]
        batch_ptr = [0]

        for start, end in zip(start_ptrs, end_ptrs):
            node_features.append(self.tensor["node_feature"][start:end])
            node_indices.append(self.tensor["node_index"][start:end])
            batch_ptr.append(batch_ptr[-1] + end - start)

            # Find edges for this graph
            if self.tensor["node_index"].numel() > 0:
                edge_mask = (
                    self.tensor["edge_index"][:, 0] >= self.tensor["node_index"][start]
                ) & (
                    self.tensor["edge_index"][:, 0]
                    <= self.tensor["node_index"][end - 1]
                )
                edge_features.append(self.tensor["edge_feature"][edge_mask])
                edge_indices.append(self.tensor["edge_index"][edge_mask])

        out = self.__class__(
            TensorDict(
                {
                    "node_feature": torch.cat(node_features),
                    "node_index": torch.cat(node_indices),
                    "edge_feature": torch.cat(edge_features),
                    "edge_index": torch.cat(edge_indices),
<<<<<<< HEAD
                    "batch_ptr": torch.tensor(batch_ptr, device=self.tensor.device),
                    "batch_shape": torch.tensor(len(idx), device=self.tensor.device),
=======
                    "batch_ptr": torch.tensor(batch_ptr),
                    "batch_shape": (
                        tuple(new_shape)
                    ),  # TODO: this shouldn't change from len(2) to len(1).
>>>>>>> ab40005b
                }
            )
        )

        if self._log_rewards is not None:
            out._log_rewards = self._log_rewards[idx]

        assert out.tensor["node_index"].unique().numel() == len(
            out.tensor["node_index"]
        )

        return out

    def __setitem__(self, index: int | Sequence[int], graph: GraphStates):
        """
        Set particular states of the Batch
        """
        # This is to convert index to type int (linear indexing).
        idx = torch.arange(len(self)).view(*self.batch_shape)
        idx = idx[index].flatten()

        # Validate indices
        if torch.any(idx >= len(self.tensor["batch_ptr"]) - 1):
            raise ValueError("Target graph index out of bounds")

        # Source graph details
        source_tensor_dict = graph.tensor
        source_num_graphs = torch.prod(source_tensor_dict["batch_shape"])

        # Validate source and target indices match
        if len(idx) != source_num_graphs:
            raise ValueError(
                "Number of source graphs must match number of target indices"
            )

        for i, graph_idx in enumerate(idx):
            # Get start and end pointers for the current graph
            start_ptr = self.tensor["batch_ptr"][graph_idx]
            end_ptr = self.tensor["batch_ptr"][graph_idx + 1]
            source_start_ptr = source_tensor_dict["batch_ptr"][i]
            source_end_ptr = source_tensor_dict["batch_ptr"][i + 1]

            new_nodes = source_tensor_dict["node_feature"][
                source_start_ptr:source_end_ptr
            ]
            new_nodes = torch.atleast_2d(new_nodes)

            if new_nodes.shape[1] != self.node_features_dim:
                raise ValueError(
                    f"Node features must have dimension {self.node_features_dim}"
                )

            # Concatenate node features
            self.tensor["node_feature"] = torch.cat(
                [
                    self.tensor["node_feature"][
                        :start_ptr
                    ],  # Nodes before the current graph
                    new_nodes,  # New nodes to add
                    self.tensor["node_feature"][
                        end_ptr:
                    ],  # Nodes after the current graph
                ]
            )

            edge_mask = torch.empty(0, dtype=torch.bool)
            if self.tensor["edge_index"].numel() > 0:
                edge_mask = torch.all(
                    self.tensor["edge_index"] > self.tensor["node_index"][end_ptr - 1],
                    dim=-1,
                )
                edge_mask |= torch.all(
                    self.tensor["edge_index"] < self.tensor["node_index"][start_ptr],
                    dim=-1,
                )

            edge_to_add_mask = torch.all(
                source_tensor_dict["edge_index"]
                >= source_tensor_dict["node_index"][source_start_ptr],
                dim=-1,
            )
            edge_to_add_mask &= torch.all(
                source_tensor_dict["edge_index"]
                <= source_tensor_dict["node_index"][source_end_ptr - 1],
                dim=-1,
            )
            self.tensor["edge_index"] = torch.cat(
                [
                    self.tensor["edge_index"][edge_mask],
                    source_tensor_dict["edge_index"][edge_to_add_mask],
                ],
                dim=0,
            )
            self.tensor["edge_feature"] = torch.cat(
                [
                    self.tensor["edge_feature"][edge_mask],
                    source_tensor_dict["edge_feature"][edge_to_add_mask],
                ],
                dim=0,
            )

            self.tensor["node_index"] = torch.cat(
                [
                    self.tensor["node_index"][:start_ptr],
                    source_tensor_dict["node_index"][source_start_ptr:source_end_ptr],
                    self.tensor["node_index"][end_ptr:],
                ]
            )
            # Update batch pointers
            shift = new_nodes.shape[0] - (end_ptr - start_ptr)
            self.tensor["batch_ptr"][graph_idx + 1 :] += shift

        assert self.tensor["node_index"].unique().numel() == len(
            self.tensor["node_index"]
        )

    @property
    def device(self) -> torch.device | None:
        return self.tensor.device

    def to(self, device: torch.device) -> GraphStates:
        """
        Moves and/or casts the graph states to the specified device
        """
        self.tensor = self.tensor.to(device)
        return self

    def clone(self) -> GraphStates:
        """Returns a *detached* clone of the current instance using deepcopy."""
        return deepcopy(self)

    def extend(self, other: GraphStates):
        """Concatenates to another GraphStates object along the batch dimension"""
        self.tensor["node_feature"] = torch.cat(
            [self.tensor["node_feature"], other.tensor["node_feature"]], dim=0
        )

        # find if there are common node indices
        other_node_index = other.tensor["node_index"]
        other_edge_index = other.tensor["edge_index"]
        common_node_indices = torch.any(
            self.tensor["node_index"][:, None] == other_node_index[None, :], dim=0
        )
        if torch.any(common_node_indices):
            # This renumbers nodes across batch indices such that all nodes have
            # a unique ID.
            new_indices = GraphStates.unique_node_indices(
                int(torch.sum(common_node_indices).item())
            )

            # find edge_index which contains other_node_index[common_node_indices]. this is
            # because all new edges must be to new nodes (unique).
            edge_mask = (
                other_edge_index[:, :, None]
                == other_node_index[None, common_node_indices]
            )
            repeat_indices = new_indices[None, None].repeat(edge_mask.shape[0], 2, 1)
            other_edge_index[torch.any(edge_mask, dim=-1)] = repeat_indices[edge_mask]
            other_node_index[common_node_indices] = new_indices

        self.tensor["node_index"] = torch.cat(
            [self.tensor["node_index"], other_node_index], dim=0
        )
        self.tensor["edge_feature"] = torch.cat(
            [self.tensor["edge_feature"], other.tensor["edge_feature"]], dim=0
        )
        self.tensor["edge_index"] = torch.cat(
            [self.tensor["edge_index"], other.tensor["edge_index"]],
            dim=0,
        )
        self.tensor["batch_ptr"] = torch.cat(
            [
                self.tensor["batch_ptr"],
                other.tensor["batch_ptr"][1:] + self.tensor["batch_ptr"][-1],
            ],
            dim=0,
        )

        # self.tensor["batch_shape"] = self.tensor["batch_shape"] + other.tensor["batch_shape"]
        # If self.tensor is a placeholder and all batch_dims are 0, this check won't pass.
        if not torch.all(self.tensor["batch_shape"] == 0):
            assert torch.all(
                self.tensor["batch_shape"][1:] == other.tensor["batch_shape"][1:]
            )
        # self.tensor["batch_shape"] = (
        #     self.tensor["batch_shape"][0] + other.tensor["batch_shape"][0],
        # ) + self.batch_shape[1:]
        self.tensor["batch_shape"] = (
            self.tensor["batch_shape"] + other.tensor["batch_shape"]
        )

    @property
    def log_rewards(self) -> torch.Tensor | None:
        return self._log_rewards

    @log_rewards.setter
    def log_rewards(self, log_rewards: torch.Tensor) -> None:
        self._log_rewards = log_rewards

    def _compare(self, other: TensorDict) -> torch.Tensor:
        out = torch.zeros(len(self.tensor["batch_ptr"]) - 1, dtype=torch.bool)
        for i in range(len(self.tensor["batch_ptr"]) - 1):
            start, end = self.tensor["batch_ptr"][i], self.tensor["batch_ptr"][i + 1]
            if end - start != len(other["node_feature"]):
                out[i] = False
            else:
                out[i] = torch.all(
                    self.tensor["node_feature"][start:end] == other["node_feature"]
                )
                edge_mask = torch.all(
                    (self.tensor["edge_index"] >= self.tensor["node_index"][start])
                    & (self.tensor["edge_index"] <= self.tensor["node_index"][end - 1]),
                    dim=-1,
                )
                edge_index = self.tensor["edge_index"][edge_mask]
                out[i] &= len(edge_index) == len(other["edge_index"]) and torch.all(
                    edge_index == other["edge_index"]
                )
                edge_feature = self.tensor["edge_feature"][edge_mask]
                out[i] &= len(edge_feature) == len(other["edge_feature"]) and torch.all(
                    edge_feature == other["edge_feature"]
                )
        return out.view(self.batch_shape)

    @property
    def is_sink_state(self) -> torch.Tensor:
        return self._compare(self.sf)

    @property
    def is_initial_state(self) -> torch.Tensor:
        return self._compare(self.s0)

    @classmethod
    def stack(cls, states: List[GraphStates]):
        """Given a list of states, stacks them along a new dimension (0)."""
        stacked_states = cls.from_batch_shape(0)
        state_batch_shape = states[0].batch_shape
        for state in states:
            assert state.batch_shape == state_batch_shape
            stacked_states.extend(state)

        stacked_states.tensor["batch_shape"] = (len(states),) + state_batch_shape
        assert stacked_states.tensor["node_index"].unique().numel() == len(
            stacked_states.tensor["node_index"]
        )
        return stacked_states

    @property
    def forward_masks(self) -> TensorDict:
        n_nodes = self.tensor["batch_ptr"][1:] - self.tensor["batch_ptr"][:-1]
        ei_mask_shape = (
            len(self.tensor["node_feature"]),
            len(self.tensor["node_feature"]),
        )
        forward_masks = TensorDict(
            {
                "action_type": torch.ones(self.batch_shape + (3,), dtype=torch.bool),
                "features": torch.ones(
                    self.batch_shape + (self.node_features_dim,), dtype=torch.bool
                ),
                "edge_index": torch.zeros(
                    self.batch_shape + ei_mask_shape, dtype=torch.bool
                ),
            }
        )  # TODO: edge_index mask is very memory consuming...
        forward_masks["action_type"][..., GraphActionType.ADD_EDGE] = n_nodes > 1
        forward_masks["action_type"][..., GraphActionType.EXIT] = n_nodes >= 1

        arange = torch.arange(len(self)).view(self.batch_shape)
        arange_nodes = torch.arange(len(self.tensor["node_feature"]))[None, :]
        same_graph_mask = (arange_nodes >= self.tensor["batch_ptr"][:-1, None]) & (
            arange_nodes < self.tensor["batch_ptr"][1:, None]
        )
        edge_index = torch.where(
            self.tensor["edge_index"][..., None] == self.tensor["node_index"]
        )[2].reshape(self.tensor["edge_index"].shape)
        i, j = edge_index[..., 0], edge_index[..., 1]

        for _ in range(len(self.batch_shape)):
            (i, j) = ei1.unsqueeze(0), ei2.unsqueeze(0)

        # First allow nodes in the same graph to connect, then disable nodes with existing edges
        forward_masks["edge_index"][
            same_graph_mask[:, :, None] & same_graph_mask[:, None, :]
        ] = True
        torch.diagonal(forward_masks["edge_index"], dim1=-2, dim2=-1).fill_(False)
        forward_masks["edge_index"][arange[..., None], ei1, ei2] = False
        forward_masks["action_type"][..., GraphActionType.ADD_EDGE] &= torch.any(
            forward_masks["edge_index"], dim=(-1, -2)
        )
        return forward_masks

    @property
    def backward_masks(self) -> TensorDict:
        n_nodes = self.tensor["batch_ptr"][1:] - self.tensor["batch_ptr"][:-1]
        n_edges = torch.count_nonzero(
            (
                self.tensor["edge_index"][None, :, 0]
                >= self.tensor["batch_ptr"][:-1, None]
            )
            & (
                self.tensor["edge_index"][None, :, 0]
                < self.tensor["batch_ptr"][1:, None]
            )
            & (
                self.tensor["edge_index"][None, :, 1]
                >= self.tensor["batch_ptr"][:-1, None]
            )
            & (
                self.tensor["edge_index"][None, :, 1]
                < self.tensor["batch_ptr"][1:, None]
            ),
            dim=-1,
        )
        ei_mask_shape = (
            len(self.tensor["node_feature"]),
            len(self.tensor["node_feature"]),
        )
        backward_masks = TensorDict(
            {
                "action_type": torch.ones(self.batch_shape + (3,), dtype=torch.bool),
                "features": torch.ones(
                    self.batch_shape + (self.node_features_dim,), dtype=torch.bool
                ),
                "edge_index": torch.zeros(
                    self.batch_shape + ei_mask_shape, dtype=torch.bool
                ),
            }
        )  # TODO: edge_index mask is very memory consuming...
        backward_masks["action_type"][..., GraphActionType.ADD_NODE] = n_nodes >= 1
        backward_masks["action_type"][..., GraphActionType.ADD_EDGE] = n_edges
        backward_masks["action_type"][..., GraphActionType.EXIT] = n_nodes >= 1

        # Allow only existing edges
        arange = torch.arange(len(self)).view(self.batch_shape)
        ei1 = self.tensor["edge_index"][..., 0]
        ei2 = self.tensor["edge_index"][..., 1]
        for _ in range(len(self.batch_shape)):
            (
                ei1,
                ei2,
            ) = ei1.unsqueeze(
                0
            ), ei2.unsqueeze(0)
        backward_masks["edge_index"][arange[..., None], ei1, ei2] = False
        return backward_masks

    @classmethod
    def unique_node_indices(cls, num_new_nodes: int) -> torch.Tensor:
        indices = torch.arange(
            cls._next_node_index, cls._next_node_index + num_new_nodes
        )
        cls._next_node_index += num_new_nodes
        return indices<|MERGE_RESOLUTION|>--- conflicted
+++ resolved
@@ -705,15 +705,10 @@
                     "node_index": torch.cat(node_indices),
                     "edge_feature": torch.cat(edge_features),
                     "edge_index": torch.cat(edge_indices),
-<<<<<<< HEAD
                     "batch_ptr": torch.tensor(batch_ptr, device=self.tensor.device),
-                    "batch_shape": torch.tensor(len(idx), device=self.tensor.device),
-=======
-                    "batch_ptr": torch.tensor(batch_ptr),
-                    "batch_shape": (
-                        tuple(new_shape)
+                    "batch_shape": torch.tensor(
+                        len(idx), device=self.tensor.device
                     ),  # TODO: this shouldn't change from len(2) to len(1).
->>>>>>> ab40005b
                 }
             )
         )
