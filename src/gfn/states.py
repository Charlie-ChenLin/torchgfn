from __future__ import annotations  # This allows to use the class name in type hints

from abc import ABC
from copy import deepcopy
from math import prod
<<<<<<< HEAD
from typing import Callable, ClassVar, List, Optional, Sequence, Tuple
=======
from typing import Callable, ClassVar, Optional, Sequence, cast
>>>>>>> 2ef08246

import numpy as np
import torch
from tensordict import TensorDict

from gfn.actions import GraphActionType


class States(ABC):
    """Base class for states, seen as nodes of the DAG.

    For each environment, a States subclass is needed. A `States` object
    is a collection of multiple states (nodes of the DAG). A tensor representation
    of the states is required for batching. If a state is represented with a tensor
    of shape (*state_shape), a batch of states is represented with a States object,
    with the attribute `tensor` of shape `(*batch_shape, *state_shape)`. Other
    representations are possible (e.g. state as string, numpy array, graph, etc...),
    but these representations cannot be batched.

    If the environment's action space is discrete (i.e. the environment subclasses
    `DiscreteEnv`), then each `States` object is also endowed with a `forward_masks` and
    `backward_masks` boolean attributes representing which actions are allowed at each
    state. This makes it possible to instantly access the allowed actions at each state,
    without having to call the environment's `validate_actions` method. Put different,
    `validate_actions` for such environments, directly calls the masks. This is handled
    in the DiscreteState subclass.

    A `batch_shape` attribute is also required, to keep track of the batch dimension.
    A trajectory can be represented by a States object with `batch_shape = (n_states,)`.
    Multiple trajectories can be represented by a States object with
    `batch_shape = (n_states, n_trajectories)`.

    Because multiple trajectories can have different lengths, batching requires
    appending a dummy tensor to trajectories that are shorter than the longest
    trajectory. The dummy state is the $s_f$ attribute of the environment
    (e.g. `[-1, ..., -1]`, or `[-inf, ..., -inf]`, etc...). Which is never processed,
    and is used to pad the batch of states only.

    Attributes:
        tensor: Tensor representing a batch of states.
        _batch_shape: Sizes of the batch dimensions.
        _log_rewards: Stores the log rewards of each state.
    """

    state_shape: ClassVar[tuple[int, ...]]  # Shape of one state
    s0: ClassVar[torch.Tensor | TensorDict]  # Source state of the DAG
    sf: ClassVar[
        torch.Tensor | TensorDict
    ]  # Dummy state, used to pad a batch of states
    make_random_states_tensor: Callable = lambda x: (_ for _ in ()).throw(
        NotImplementedError(
            "The environment does not support initialization of random states."
        )
    )

    def __init__(self, tensor: torch.Tensor):
        """Initalize the State container with a batch of states.
        Args:
            tensor: Tensor of shape (*batch_shape, *state_shape) representing a batch of states.
        """
        assert self.s0.shape == self.state_shape
        assert self.sf.shape == self.state_shape
        assert tensor.shape[-len(self.state_shape) :] == self.state_shape

        self.tensor = tensor
<<<<<<< HEAD
        self._batch_shape = tuple(self.tensor.shape)[: -len(self.state_shape)]
        self._log_rewards = (
            None  # Useful attribute if we want to store the log-reward of the states
        )
=======
        self.batch_shape = tuple(self.tensor.shape)[: -len(self.state_shape)]
>>>>>>> 2ef08246

    @property
    def batch_shape(self) -> tuple[int, ...]:
        return self._batch_shape

    @batch_shape.setter
    def batch_shape(self, batch_shape: tuple[int, ...]) -> None:
        self._batch_shape = batch_shape

    @classmethod
    def from_batch_shape(
        cls, batch_shape: int | tuple[int, ...], random: bool = False, sink: bool = False
    ) -> States | GraphStates:
        """Create a States object with the given batch shape.

        By default, all states are initialized to $s_0$, the initial state. Optionally,
        one can initialize random state, which requires that the environment implements
        the `make_random_states_tensor` class method. Sink can be used to initialize
        states at $s_f$, the sink state. Both random and sink cannot be True at the
        same time.

        Args:
            batch_shape: Shape of the batch dimensions.
            random (optional): Initalize states randomly.
            sink (optional): States initialized with s_f (the sink state).

        Raises:
            ValueError: If both Random and Sink are True.
        """
        if isinstance(batch_shape, int):
            batch_shape = (batch_shape,)

        if random and sink:
            raise ValueError("Only one of `random` and `sink` should be True.")

        if random:
            tensor = cls.make_random_states_tensor(batch_shape)
        elif sink:
            tensor = cls.make_sink_states_tensor(batch_shape)
        else:
            tensor = cls.make_initial_states_tensor(batch_shape)
        return cls(tensor)

    @classmethod
    def make_initial_states_tensor(cls, batch_shape: tuple[int, ...]) -> torch.Tensor:
        """Makes a tensor with a `batch_shape` of states consisting of $s_0`$s."""
        state_ndim = len(cls.state_shape)
        assert cls.s0 is not None and state_ndim is not None
        if isinstance(cls.s0, torch.Tensor):
            return cls.s0.repeat(*batch_shape, *((1,) * state_ndim))
        else:
            raise NotImplementedError(
                "make_initial_states_tensor is not implemented by default for TensorDicts"
            )

    @classmethod
    def make_sink_states_tensor(cls, batch_shape: tuple[int, ...]) -> torch.Tensor:
        """Makes a tensor with a `batch_shape` of states consisting of $s_f$s."""
        state_ndim = len(cls.state_shape)
        assert cls.sf is not None and state_ndim is not None
        if isinstance(cls.sf, torch.Tensor):
            return cls.sf.repeat(*batch_shape, *((1,) * state_ndim))
        else:
            raise NotImplementedError(
                "make_sink_states_tensor is not implemented by default for TensorDicts"
            )

    def __len__(self):
        return prod(self.batch_shape)

    def __repr__(self):
        return f"{self.__class__.__name__} object of batch shape {self.batch_shape} and state shape {self.state_shape}"

    @property
    def device(self) -> torch.device:
        return self.tensor.device

    def __getitem__(
        self, index: int | slice | tuple | Sequence[int] | Sequence[bool] | torch.Tensor
    ) -> States:
        """Access particular states of the batch."""
        out = self.__class__(
            self.tensor[index]
        )  # TODO: Inefficient - this might make a copy of the tensor!
        return out

    def __setitem__(
        self,
        index: int | slice | tuple | Sequence[int] | Sequence[bool] | torch.Tensor,
        states: States,
    ) -> None:
        """Set particular states of the batch."""
        self.tensor[index] = states.tensor

    def clone(self) -> States:
        """Returns a *detached* clone of the current instance using deepcopy."""
        return deepcopy(self)

    def flatten(self) -> States:
        """Flatten the batch dimension of the states.

        Useful for example when extracting individual states from trajectories.
        """
        states = self.tensor.view(-1, *self.state_shape)
        return self.__class__(states)

    def extend(self, other: States) -> None:
        """Concatenates to another States object along the final batch dimension.

        Both States objects must have the same number of batch dimensions, which
        should be 1 or 2.

        Args:
            other (States): Batch of states to concatenate to.

        Raises:
            ValueError: if `self.batch_shape != other.batch_shape` or if
            `self.batch_shape != (1,) or (2,)`.
        """
        other_batch_shape = other.batch_shape
        if len(other_batch_shape) == len(self.batch_shape) == 1:
            # This corresponds to adding a state to a trajectory
            self.batch_shape = (self.batch_shape[0] + other_batch_shape[0],)
            self.tensor = torch.cat((self.tensor, other.tensor), dim=0)

        elif len(other_batch_shape) == len(self.batch_shape) == 2:
            # This corresponds to adding a trajectory to a batch of trajectories
            self.extend_with_sf(
                required_first_dim=max(self.batch_shape[0], other_batch_shape[0])
            )
            other.extend_with_sf(
                required_first_dim=max(self.batch_shape[0], other_batch_shape[0])
            )
            self.batch_shape = (
                self.batch_shape[0],
                self.batch_shape[1] + other_batch_shape[1],
            )
            self.tensor = torch.cat((self.tensor, other.tensor), dim=1)
        else:
            raise ValueError(
                f"extend is not implemented for batch shapes {self.batch_shape} and {other_batch_shape}"
            )

    def extend_with_sf(self, required_first_dim: int) -> None:
        """Extends a 2-dimensional batch of states along the first batch dimension.

        Given a batch of states (i.e. of `batch_shape=(a, b)`), extends `a` it to a
        States object of `batch_shape = (required_first_dim, b)`, by adding the
        required number of $s_f$ tensors. This is useful to extend trajectories of
        different lengths.

        Args:
            required_first_dim: The size of the first batch dimension post-expansion.
        """
        if len(self.batch_shape) == 2 and isinstance(self.__class__.sf, torch.Tensor):
            if self.batch_shape[0] >= required_first_dim:
                return
            self.tensor = torch.cat(
                (
                    self.tensor,
                    self.__class__.sf.repeat(
                        required_first_dim - self.batch_shape[0], self.batch_shape[1], 1
                    ),
                ),
                dim=0,
            )
            self.batch_shape = (required_first_dim, self.batch_shape[1])
        else:
            raise ValueError(
                f"extend_with_sf is not implemented for graph states nor for batch shapes {self.batch_shape}"
            )

    def compare(self, other: torch.Tensor) -> torch.Tensor:
        """Computes elementwise equality between state tensor with an external tensor.

        Args:
            other: Tensor with shape (*batch_shape, *state_shape) representing states to compare to.

        Returns a tensor of booleans with shape `batch_shape` indicating whether the states are equal
            to the states in self.
        """
        assert other.shape == self.batch_shape + self.state_shape
        out = self.tensor == other
        state_ndim = len(self.__class__.state_shape)
        for _ in range(state_ndim):
            out = out.all(dim=-1)

        assert out.shape == self.batch_shape
        return out

    @property
    def is_initial_state(self) -> torch.Tensor:
        """Returns a tensor of shape `batch_shape` that is True for states that are $s_0$ of the DAG."""
        if isinstance(self.__class__.s0, torch.Tensor):
            source_states_tensor = self.__class__.s0.repeat(
                *self.batch_shape, *((1,) * len(self.__class__.state_shape))
            )
        else:
            raise NotImplementedError(
                "is_initial_state is not implemented by default for TensorDicts"
            )
        return self.compare(source_states_tensor)

    @property
    def is_sink_state(self) -> torch.Tensor:
        """Returns a tensor of shape `batch_shape` that is True for states that are $s_f$ of the DAG."""
        # TODO: self.__class__.sf == self.tensor -- or something similar?
        if isinstance(self.__class__.sf, torch.Tensor):
            sink_states = self.__class__.sf.repeat(
                *self.batch_shape, *((1,) * len(self.__class__.state_shape))
            ).to(self.tensor.device)
        else:
            raise NotImplementedError(
                "is_sink_state is not implemented by default for TensorDicts"
            )
        return self.compare(sink_states)

<<<<<<< HEAD
    @property
    def log_rewards(self) -> torch.Tensor | None:
        """Returns the log rewards of the states as tensor of shape `batch_shape`."""
        return self._log_rewards

    @log_rewards.setter
    def log_rewards(self, log_rewards: torch.Tensor) -> None:
        """Sets the log rewards of the states.

        Args:
            log_rewards: Tensor of shape `batch_shape` representing the log rewards of the states.
        """
        assert log_rewards.shape == self.batch_shape
        self._log_rewards = log_rewards

=======
>>>>>>> 2ef08246
    def sample(self, n_samples: int) -> States:
        """Samples a subset of the States object."""
        return self[torch.randperm(len(self))[:n_samples]]

    @classmethod
<<<<<<< HEAD
    def stack(cls, states: Sequence[States]) -> States:
=======
    def stack_states(cls, states: Sequence[States]):
>>>>>>> 2ef08246
        """Given a list of states, stacks them along a new dimension (0)."""
        state_example = states[0]
        assert all(
            state.batch_shape == state_example.batch_shape for state in states
        ), "All states must have the same batch_shape"

        stacked_states = state_example.from_batch_shape((0, 0))  # Empty.
        stacked_states.tensor = torch.stack([s.tensor for s in states], dim=0)
<<<<<<< HEAD
        if state_example._log_rewards:
            log_rewards = []
            for s in states:
                if s._log_rewards is None:
                    raise ValueError("Some states have no log rewards.")
                log_rewards.append(s._log_rewards)
            stacked_states._log_rewards = torch.stack(log_rewards, dim=0)
=======
>>>>>>> 2ef08246

        # Adds the trajectory dimension.
        stacked_states.batch_shape = (
            stacked_states.tensor.shape[0],
        ) + state_example.batch_shape

        return stacked_states


class DiscreteStates(States, ABC):
    """Base class for states of discrete environments.

    States are endowed with a `forward_masks` and `backward_masks`: boolean attributes
    representing which actions are allowed at each state. This is the mechanism by
    which all elements of the library (including an environment's `validate_actions`
    method) verifies the allowed actions at each state.

    Attributes:
        forward_masks: A boolean tensor of allowable forward policy actions.
        backward_masks:  A boolean tensor of allowable backward policy actions.
    """

    n_actions: ClassVar[int]
    device: ClassVar[torch.device]

    def __init__(
        self,
        tensor: torch.Tensor,
        forward_masks: Optional[torch.Tensor] = None,
        backward_masks: Optional[torch.Tensor] = None,
    ) -> None:
        """Initalize a DiscreteStates container with a batch of states and masks.
        Args:
            tensor: A tensor with shape (*batch_shape, *state_shape) representing a batch of states.
            forward_masks: Optional boolean tensor tensor with shape (*batch_shape, n_actions) of
                allowable forward policy actions.
            backward_masks: Optional boolean tensor tensor with shape (*batch_shape, n_actions) of
                allowable backward policy actions.
        """
        super().__init__(tensor)
        assert tensor.shape == self.batch_shape + self.state_shape

        # In the usual case, no masks are provided and we produce these defaults.
        # Note: this **must** be updated externally by the env.
        if forward_masks is None:
            forward_masks = torch.ones(
                (*self.batch_shape, self.__class__.n_actions),
                dtype=torch.bool,
                device=self.__class__.device,
            )
        if backward_masks is None:
            backward_masks = torch.ones(
                (*self.batch_shape, self.__class__.n_actions - 1),
                dtype=torch.bool,
                device=self.__class__.device,
            )

        self.forward_masks: torch.Tensor = forward_masks
        self.backward_masks: torch.Tensor = backward_masks
        assert self.forward_masks.shape == (*self.batch_shape, self.n_actions)
        assert self.backward_masks.shape == (*self.batch_shape, self.n_actions - 1)

    def clone(self) -> States:
        """Returns a clone of the current instance."""
        return self.__class__(
            self.tensor.detach().clone(),
            self.forward_masks,
            self.backward_masks,
        )

    def _check_both_forward_backward_masks_exist(self):
        assert self.forward_masks is not None and self.backward_masks is not None

    def __getitem__(
        self, index: int | slice | tuple | Sequence[int] | Sequence[bool] | torch.Tensor
    ) -> DiscreteStates:
        states = self.tensor[index]
        self._check_both_forward_backward_masks_exist()
        forward_masks = self.forward_masks[index]
        backward_masks = self.backward_masks[index]
        out = self.__class__(states, forward_masks, backward_masks)
        return out

    def __setitem__(
        self, index: int | Sequence[int] | Sequence[bool], states: DiscreteStates
    ) -> None:
        super().__setitem__(index, states)
        self._check_both_forward_backward_masks_exist()
        self.forward_masks[index] = states.forward_masks
        self.backward_masks[index] = states.backward_masks

    def flatten(self) -> DiscreteStates:
        states = self.tensor.view(-1, *self.state_shape)
        self._check_both_forward_backward_masks_exist()
        forward_masks = self.forward_masks.view(-1, self.forward_masks.shape[-1])
        backward_masks = self.backward_masks.view(-1, self.backward_masks.shape[-1])
        return self.__class__(states, forward_masks, backward_masks)

    def extend(self, other: DiscreteStates) -> None:
        super().extend(other)
        self.forward_masks = torch.cat(
            (self.forward_masks, other.forward_masks), dim=len(self.batch_shape) - 1
        )
        self.backward_masks = torch.cat(
            (self.backward_masks, other.backward_masks), dim=len(self.batch_shape) - 1
        )

    def extend_with_sf(self, required_first_dim: int) -> None:
        """Extends forward and backward masks along the first batch dimension.

        After extending the state along the first batch dimensions with $s_f$ by
        `required_first_dim`, also extends both forward and backward masks with ones
        along the first dimension by `required_first_dim`.

        Args:
            required_first_dim: The size of the first batch dimension post-expansion.
        """
        super().extend_with_sf(required_first_dim)

        def _extend(masks, first_dim):
            return torch.cat(
                (
                    masks,
                    torch.ones(
                        first_dim - masks.shape[0],
                        *masks.shape[1:],
                        dtype=torch.bool,
                        device=self.device,
                    ),
                ),
                dim=0,
            )

        self.forward_masks = _extend(self.forward_masks, required_first_dim)
        self.backward_masks = _extend(self.backward_masks, required_first_dim)

    # The helper methods are convenience functions for common mask operations.
    def set_nonexit_action_masks(self, cond, allow_exit: bool):
        """Masks denoting disallowed actions according to cond, appending the exit mask.

        A convenience function for common mask operations.

        Args:
            cond: a boolean of shape (batch_shape,) + (n_actions - 1,), which
                denotes which actions are *not* allowed. For example, if a state element
                represents action count, and no action can be repeated more than 5
                times, cond might be state.tensor > 5 (assuming count starts at 0).
            allow_exit: sets whether exiting can happen at any point in the
                trajectory - if so, it should be set to True.
        """
        # Resets masks in place to prevent side-effects across steps.
        self.forward_masks[:] = True
        if allow_exit:
            exit_idx = torch.zeros(self.batch_shape + (1,)).to(cond.device)
        else:
            exit_idx = torch.ones(self.batch_shape + (1,)).to(cond.device)
        self.forward_masks[torch.cat([cond, exit_idx], dim=-1).bool()] = False

    def set_exit_masks(self, batch_idx):
        """Sets forward masks such that the only allowable next action is to exit.

        A convenience function for common mask operations.

        Args:
            batch_idx: A Boolean index along the batch dimension, along which to
                enforce exits.
        """
        self.forward_masks[batch_idx, :] = torch.cat(
            [
                torch.zeros([int(torch.sum(batch_idx).item()), *self.s0.shape]),
                torch.ones([int(torch.sum(batch_idx).item()), 1]),
            ],
            dim=-1,
        ).bool()

    def init_forward_masks(self, set_ones: bool = True):
        """Initalizes forward masks.

        A convienience function for common mask operations.

        Args:
            set_ones: if True, forward masks are initalized to all ones. Otherwise,
                they are initalized to all zeros.
        """
        shape = self.batch_shape + (self.n_actions,)
        if set_ones:
            self.forward_masks = torch.ones(shape).bool()
        else:
            self.forward_masks = torch.zeros(shape).bool()

    @classmethod
<<<<<<< HEAD
    def stack(cls, states: List[DiscreteStates]) -> DiscreteStates:
        """Stacks a list of DiscreteStates objects along a new dimension (0)."""
        out = super().stack(states)
        assert isinstance(out, DiscreteStates)
        out.forward_masks = torch.stack([s.forward_masks for s in states], dim=0)
        out.backward_masks = torch.stack([s.backward_masks for s in states], dim=0)
        return out


class GraphStates(States):
    """
    Base class for Graph as a state representation. The `GraphStates` object is a batched collection of
    multiple graph objects. The `Batch` object from PyTorch Geometric is used to represent the batch of
    graph objects as states.
    """

    s0: ClassVar[TensorDict]
    sf: ClassVar[TensorDict]

    _next_node_index = 0

    def __init__(self, tensor: TensorDict):
        REQUIRED_KEYS = {
            "node_feature",
            "node_index",
            "edge_feature",
            "edge_index",
            "batch_ptr",
            "batch_shape",
        }
        if not all(key in tensor for key in REQUIRED_KEYS):
            raise ValueError(
                f"TensorDict must contain all required keys: {REQUIRED_KEYS}"
            )

        assert tensor["node_index"].unique().numel() == len(tensor["node_index"])
        self.tensor = tensor
        self.node_features_dim = tensor["node_feature"].shape[-1]
        self.edge_features_dim = tensor["edge_feature"].shape[-1]
        self._log_rewards: Optional[torch.Tensor] = None

    @property
    def batch_shape(self) -> tuple[int, ...]:
        return tuple(self.tensor["batch_shape"].tolist())

    @classmethod
    def make_initial_states_tensor(cls, batch_shape: Tuple) -> TensorDict:
        nodes = cls.s0["node_feature"].repeat(np.prod(batch_shape), 1)

        return TensorDict(
            {
                "node_feature": nodes,
                "node_index": GraphStates.unique_node_indices(nodes.shape[0]),
                "edge_feature": cls.s0["edge_feature"].repeat(np.prod(batch_shape), 1),
                "edge_index": cls.s0["edge_index"].repeat(np.prod(batch_shape), 1),
                "batch_ptr": torch.arange(
                    int(np.prod(batch_shape)) + 1, device=cls.s0.device
                )
                * cls.s0["node_feature"].shape[0],
                "batch_shape": torch.tensor(batch_shape, device=cls.s0.device),
            }
        )

    @classmethod
    def make_sink_states_tensor(cls, batch_shape: int | Tuple) -> TensorDict:
        if cls.sf is None:
            raise NotImplementedError("Sink state is not defined")

        batch_shape = batch_shape if isinstance(batch_shape, Tuple) else (batch_shape,)
        nodes = cls.sf["node_feature"].repeat(np.prod(batch_shape), 1)
        out = TensorDict(
            {
                "node_feature": nodes,
                "node_index": GraphStates.unique_node_indices(nodes.shape[0]),
                "edge_feature": cls.sf["edge_feature"].repeat(np.prod(batch_shape), 1),
                "edge_index": cls.sf["edge_index"].repeat(np.prod(batch_shape), 1),
                "batch_ptr": torch.arange(
                    int(np.prod(batch_shape)) + 1, device=cls.sf.device
                )
                * cls.sf["node_feature"].shape[0],
                "batch_shape": torch.tensor(batch_shape, device=cls.sf.device),
            }
        )
        return out

    @classmethod
    def make_random_states_tensor(cls, batch_shape: int | Tuple) -> TensorDict:
        batch_shape = batch_shape if isinstance(batch_shape, Tuple) else (batch_shape,)

        num_nodes = np.random.randint(10)
        num_edges = np.random.randint(num_nodes * (num_nodes - 1) // 2)
        node_features_dim = cls.s0["node_feature"].shape[-1]
        edge_features_dim = cls.s0["edge_feature"].shape[-1]
        device = cls.s0.device
        return TensorDict(
            {
                "node_feature": torch.rand(
                    int(np.prod(batch_shape)) * num_nodes,
                    node_features_dim,
                    device=device,
                ),
                "node_index": GraphStates.unique_node_indices(
                    int(np.prod(batch_shape)) * num_nodes
                ),
                "edge_feature": torch.rand(
                    int(np.prod(batch_shape)) * num_edges,
                    edge_features_dim,
                    device=device,
                ),
                "edge_index": torch.randint(
                    num_nodes,
                    size=(int(np.prod(batch_shape)) * num_edges, 2),
                    device=device,
                ),
                "batch_ptr": torch.arange(int(np.prod(batch_shape)) + 1, device=device)
                * num_nodes,
                "batch_shape": torch.tensor(batch_shape),
            }
        )

    def __len__(self) -> int:
        return int(np.prod(self.batch_shape))

    def __repr__(self):
        return (
            f"{self.__class__.__name__} object of batch shape {self.tensor['batch_shape']} and "
            f"node feature dim {self.node_features_dim} and edge feature dim {self.edge_features_dim}"
        )

    def __getitem__(
        self, index: int | Sequence[int] | slice | torch.Tensor
    ) -> GraphStates:
        tensor_idx = torch.arange(len(self)).view(*self.batch_shape)
        new_shape = tensor_idx[index].shape
        idx = tensor_idx[index].flatten()

        if torch.any(idx >= len(self.tensor["batch_ptr"]) - 1):
            raise ValueError("Graph index out of bounds")

        # TODO: explain batch_ptr and node_index semantics
        start_ptrs = self.tensor["batch_ptr"][:-1][idx]
        end_ptrs = self.tensor["batch_ptr"][1:][idx]

        node_features = [torch.empty(0, self.node_features_dim)]
        node_indices = [torch.empty(0, dtype=torch.long)]
        edge_features = [torch.empty(0, self.edge_features_dim)]
        edge_indices = [torch.empty(0, 2, dtype=torch.long)]
        batch_ptr = [0]

        for start, end in zip(start_ptrs, end_ptrs):
            node_features.append(self.tensor["node_feature"][start:end])
            node_indices.append(self.tensor["node_index"][start:end])
            batch_ptr.append(batch_ptr[-1] + end - start)

            # Find edges for this graph
            if self.tensor["node_index"].numel() > 0:
                edge_mask = (
                    self.tensor["edge_index"][:, 0] >= self.tensor["node_index"][start]
                ) & (
                    self.tensor["edge_index"][:, 0]
                    <= self.tensor["node_index"][end - 1]
                )
                edge_features.append(self.tensor["edge_feature"][edge_mask])
                edge_indices.append(self.tensor["edge_index"][edge_mask])

        out = self.__class__(
            TensorDict(
                {
                    "node_feature": torch.cat(node_features),
                    "node_index": torch.cat(node_indices),
                    "edge_feature": torch.cat(edge_features),
                    "edge_index": torch.cat(edge_indices),
                    "batch_ptr": torch.tensor(batch_ptr, device=self.tensor.device),
                    "batch_shape": torch.tensor(new_shape, device=self.tensor.device),
                }
            )
        )

        if self._log_rewards is not None:
            out._log_rewards = self._log_rewards[idx]

        assert out.tensor["node_index"].unique().numel() == len(
            out.tensor["node_index"]
        )

        return out

    def __setitem__(self, index: int | Sequence[int], graph: GraphStates):
        """
        Set particular states of the Batch
        """
        # This is to convert index to type int (linear indexing).
        idx = torch.arange(len(self)).view(*self.batch_shape)
        idx = idx[index].flatten()

        # Validate indices
        if torch.any(idx >= len(self.tensor["batch_ptr"]) - 1):
            raise ValueError("Target graph index out of bounds")

        # Source graph details
        source_tensor_dict = graph.tensor
        source_num_graphs = torch.prod(source_tensor_dict["batch_shape"])

        # Validate source and target indices match
        if len(idx) != source_num_graphs:
            raise ValueError(
                "Number of source graphs must match number of target indices"
            )

        for i, graph_idx in enumerate(idx):
            # Get start and end pointers for the current graph
            start_ptr = self.tensor["batch_ptr"][graph_idx]
            end_ptr = self.tensor["batch_ptr"][graph_idx + 1]
            source_start_ptr = source_tensor_dict["batch_ptr"][i]
            source_end_ptr = source_tensor_dict["batch_ptr"][i + 1]

            new_nodes = source_tensor_dict["node_feature"][
                source_start_ptr:source_end_ptr
            ]
            new_nodes = torch.atleast_2d(new_nodes)

            if new_nodes.shape[1] != self.node_features_dim:
                raise ValueError(
                    f"Node features must have dimension {self.node_features_dim}"
                )

            # Concatenate node features
            self.tensor["node_feature"] = torch.cat(
                [
                    self.tensor["node_feature"][
                        :start_ptr
                    ],  # Nodes before the current graph
                    new_nodes,  # New nodes to add
                    self.tensor["node_feature"][
                        end_ptr:
                    ],  # Nodes after the current graph
                ]
            )

            edge_mask = torch.empty(0, dtype=torch.bool)
            if self.tensor["edge_index"].numel() > 0:
                edge_mask = torch.all(
                    self.tensor["edge_index"] > self.tensor["node_index"][end_ptr - 1],
                    dim=-1,
                )
                edge_mask |= torch.all(
                    self.tensor["edge_index"] < self.tensor["node_index"][start_ptr],
                    dim=-1,
                )

            edge_to_add_mask = torch.all(
                source_tensor_dict["edge_index"]
                >= source_tensor_dict["node_index"][source_start_ptr],
                dim=-1,
            )
            edge_to_add_mask &= torch.all(
                source_tensor_dict["edge_index"]
                <= source_tensor_dict["node_index"][source_end_ptr - 1],
                dim=-1,
            )
            self.tensor["edge_index"] = torch.cat(
                [
                    self.tensor["edge_index"][edge_mask],
                    source_tensor_dict["edge_index"][edge_to_add_mask],
                ],
                dim=0,
            )
            self.tensor["edge_feature"] = torch.cat(
                [
                    self.tensor["edge_feature"][edge_mask],
                    source_tensor_dict["edge_feature"][edge_to_add_mask],
                ],
                dim=0,
            )

            self.tensor["node_index"] = torch.cat(
                [
                    self.tensor["node_index"][:start_ptr],
                    source_tensor_dict["node_index"][source_start_ptr:source_end_ptr],
                    self.tensor["node_index"][end_ptr:],
                ]
            )
            # Update batch pointers
            shift = new_nodes.shape[0] - (end_ptr - start_ptr)
            self.tensor["batch_ptr"][graph_idx + 1 :] += shift

        assert self.tensor["node_index"].unique().numel() == len(
            self.tensor["node_index"]
        )

    @property
    def device(self) -> torch.device | None:
        return self.tensor.device

    def to(self, device: torch.device) -> GraphStates:
        """
        Moves and/or casts the graph states to the specified device
        """
        self.tensor = self.tensor.to(device)
        return self

    def clone(self) -> GraphStates:
        """Returns a *detached* clone of the current instance using deepcopy."""
        return deepcopy(self)

    def extend(self, other: GraphStates):
        """Concatenates to another GraphStates object along the batch dimension"""
        # find if there are common node indices
        other_node_index = other.tensor["node_index"].clone()  # Clone to avoid modifying original
        other_edge_index = other.tensor["edge_index"].clone()  # Clone to avoid modifying original

        # Always generate new indices for the other state to ensure uniqueness
        new_indices = GraphStates.unique_node_indices(len(other_node_index))

        # Update edge indices to match new node indices
        for i, old_idx in enumerate(other_node_index):
            other_edge_index[other_edge_index == old_idx] = new_indices[i]

        # Update node indices
        other_node_index = new_indices

        if torch.prod(self.tensor["batch_shape"]) == 0:
            # if self is empty, just copy other
            self.tensor["node_feature"] = other.tensor["node_feature"]
            self.tensor["batch_shape"] = other.tensor["batch_shape"]
            self.tensor["node_index"] = other_node_index
            self.tensor["edge_feature"] = other.tensor["edge_feature"]
            self.tensor["edge_index"] = other_edge_index
            self.tensor["batch_ptr"] = other.tensor["batch_ptr"]

        elif len(self.tensor["batch_shape"]) == 1:
            self.tensor["node_feature"] = torch.cat(
                [self.tensor["node_feature"], other.tensor["node_feature"]], dim=0
            )
            self.tensor["node_index"] = torch.cat(
                [self.tensor["node_index"], other_node_index], dim=0
            )
            self.tensor["edge_feature"] = torch.cat(
                [self.tensor["edge_feature"], other.tensor["edge_feature"]], dim=0
            )
            self.tensor["edge_index"] = torch.cat(
                [self.tensor["edge_index"], other_edge_index],
                dim=0,
            )
            self.tensor["batch_ptr"] = torch.cat(
                [
                    self.tensor["batch_ptr"],
                    other.tensor["batch_ptr"][1:] + self.tensor["batch_ptr"][-1],
                ],
                dim=0,
            )
            self.tensor["batch_shape"] = (
                self.tensor["batch_shape"][0] + other.tensor["batch_shape"][0],
            ) + self.batch_shape[1:]
        else:
            # Here we handle the case where the batch shape is (T, B)
            # and we want to concatenate along the batch dimension B.
            assert len(self.tensor["batch_shape"]) == 2
            max_len = max(self.tensor["batch_shape"][0], other.tensor["batch_shape"][0])

            node_features = []
            node_indices = []
            edge_features = []
            edge_indices = []
            # Get device from one of the tensors
            device = self.tensor["node_feature"].device
            batch_ptr = [torch.tensor([0], device=device)]

            for i in range(max_len):
                # Following the logic of Base class, we want to extend with sink states
                if i >= self.tensor["batch_shape"][0]:
                    self_i = self.make_sink_states_tensor(self.tensor["batch_shape"][1:])
                else:
                    self_i = self[i].tensor
                if i >= other.tensor["batch_shape"][0]:
                    other_i = other.make_sink_states_tensor(other.tensor["batch_shape"][1:])
                else:
                    other_i = other[i].tensor

                # Generate new unique indices for both self_i and other_i
                new_self_indices = GraphStates.unique_node_indices(len(self_i["node_index"]))
                new_other_indices = GraphStates.unique_node_indices(len(other_i["node_index"]))

                # Update self_i edge indices
                self_edge_index = self_i["edge_index"].clone()
                for old_idx, new_idx in zip(self_i["node_index"], new_self_indices):
                    mask = (self_edge_index == old_idx)
                    self_edge_index[mask] = new_idx

                # Update other_i edge indices
                other_edge_index = other_i["edge_index"].clone()
                for old_idx, new_idx in zip(other_i["node_index"], new_other_indices):
                    mask = (other_edge_index == old_idx)
                    other_edge_index[mask] = new_idx

                node_features.append(self_i["node_feature"])
                node_indices.append(new_self_indices)  # Use new indices
                edge_features.append(self_i["edge_feature"])
                edge_indices.append(self_edge_index)  # Use updated edge indices
                batch_ptr.append(self_i["batch_ptr"][1:] + batch_ptr[-1][-1])

                node_features.append(other_i["node_feature"])
                node_indices.append(new_other_indices)  # Use new indices
                edge_features.append(other_i["edge_feature"])
                edge_indices.append(other_edge_index)  # Use updated edge indices
                batch_ptr.append(other_i["batch_ptr"][1:] + batch_ptr[-1][-1])

            self.tensor["node_feature"] = torch.cat(node_features, dim=0)
            self.tensor["node_index"] = torch.cat(node_indices, dim=0)
            self.tensor["edge_feature"] = torch.cat(edge_features, dim=0)
            self.tensor["edge_index"] = torch.cat(edge_indices, dim=0)
            self.tensor["batch_ptr"] = torch.cat(batch_ptr, dim=0)

            self.tensor["batch_shape"] = (
                max_len,
                self.tensor["batch_shape"][1] + other.tensor["batch_shape"][1],
            )

        assert self.tensor["node_index"].unique().numel() == len(
            self.tensor["node_index"]
        )
        assert torch.prod(torch.tensor(self.tensor["batch_shape"])) == len(self.tensor["batch_ptr"]) - 1

    @property
    def log_rewards(self) -> torch.Tensor | None:
        return self._log_rewards

    @log_rewards.setter
    def log_rewards(self, log_rewards: torch.Tensor) -> None:
        self._log_rewards = log_rewards

    def _compare(self, other: TensorDict) -> torch.Tensor:
        out = torch.zeros(len(self.tensor["batch_ptr"]) - 1, dtype=torch.bool)
        for i in range(len(self.tensor["batch_ptr"]) - 1):
            start, end = self.tensor["batch_ptr"][i], self.tensor["batch_ptr"][i + 1]
            if end - start != len(other["node_feature"]):
                out[i] = False
            else:
                out[i] = torch.all(
                    self.tensor["node_feature"][start:end] == other["node_feature"]
                )
                edge_mask = torch.all(
                    (self.tensor["edge_index"] >= self.tensor["node_index"][start])
                    & (self.tensor["edge_index"] <= self.tensor["node_index"][end - 1]),
                    dim=-1,
                )
                edge_index = self.tensor["edge_index"][edge_mask]
                out[i] &= len(edge_index) == len(other["edge_index"]) and torch.all(
                    edge_index == other["edge_index"]
                )
                edge_feature = self.tensor["edge_feature"][edge_mask]
                out[i] &= len(edge_feature) == len(other["edge_feature"]) and torch.all(
                    edge_feature == other["edge_feature"]
                )
        return out.view(self.batch_shape)

    @property
    def is_sink_state(self) -> torch.Tensor:
        return self._compare(self.sf)

    @property
    def is_initial_state(self) -> torch.Tensor:
        return self._compare(self.s0)

    @classmethod
    def stack(cls, states: List[GraphStates]):
        """Given a list of states, stacks them along a new dimension (0)."""
        stacked_states = cls.from_batch_shape(0)
        state_batch_shape = states[0].batch_shape
        assert len(state_batch_shape) == 1
        for state in states:
            assert state.batch_shape == state_batch_shape
            stacked_states.extend(state)

        stacked_states.tensor["batch_shape"] = (len(states),) + state_batch_shape
        assert stacked_states.tensor["node_index"].unique().numel() == len(
            stacked_states.tensor["node_index"]
        )
        return stacked_states

    @property
    def forward_masks(self) -> TensorDict:
        n_nodes = self.tensor["batch_ptr"][1:] - self.tensor["batch_ptr"][:-1]
        ei_mask_shape = (
            len(self.tensor["node_feature"]),
            len(self.tensor["node_feature"]),
        )
        forward_masks = TensorDict(
            {
                "action_type": torch.ones(self.batch_shape + (3,), dtype=torch.bool),
                "features": torch.ones(
                    self.batch_shape + (self.node_features_dim,), dtype=torch.bool
                ),
                "edge_index": torch.zeros(
                    self.batch_shape + ei_mask_shape, dtype=torch.bool
                ),
            }
        )  # TODO: edge_index mask is very memory consuming...
        forward_masks["action_type"][..., GraphActionType.ADD_EDGE] = n_nodes > 1
        forward_masks["action_type"][..., GraphActionType.EXIT] = n_nodes >= 1

        arange = torch.arange(len(self)).view(self.batch_shape)
        arange_nodes = torch.arange(len(self.tensor["node_feature"]))[None, :]
        same_graph_mask = (arange_nodes >= self.tensor["batch_ptr"][:-1, None]) & (
            arange_nodes < self.tensor["batch_ptr"][1:, None]
        )
        edge_index = torch.where(
            self.tensor["edge_index"][..., None] == self.tensor["node_index"]
        )[2].reshape(self.tensor["edge_index"].shape)
        i, j = edge_index[..., 0], edge_index[..., 1]

        for _ in range(len(self.batch_shape)):
            (i, j) = i.unsqueeze(0), j.unsqueeze(0)

        # First allow nodes in the same graph to connect, then disable nodes with existing edges
        forward_masks["edge_index"][
            same_graph_mask[:, :, None] & same_graph_mask[:, None, :]
        ] = True
        torch.diagonal(forward_masks["edge_index"], dim1=-2, dim2=-1).fill_(False)
        forward_masks["edge_index"][arange[..., None], i, j] = False
        forward_masks["action_type"][..., GraphActionType.ADD_EDGE] &= torch.any(
            forward_masks["edge_index"], dim=(-1, -2)
        )
        return forward_masks

    @property
    def backward_masks(self) -> TensorDict:
        n_nodes = self.tensor["batch_ptr"][1:] - self.tensor["batch_ptr"][:-1]
        n_edges = torch.count_nonzero(
            (
                self.tensor["edge_index"][None, :, 0]
                >= self.tensor["batch_ptr"][:-1, None]
            )
            & (
                self.tensor["edge_index"][None, :, 0]
                < self.tensor["batch_ptr"][1:, None]
            )
            & (
                self.tensor["edge_index"][None, :, 1]
                >= self.tensor["batch_ptr"][:-1, None]
            )
            & (
                self.tensor["edge_index"][None, :, 1]
                < self.tensor["batch_ptr"][1:, None]
            ),
            dim=-1,
        )
        ei_mask_shape = (
            len(self.tensor["node_feature"]),
            len(self.tensor["node_feature"]),
        )
        backward_masks = TensorDict(
            {
                "action_type": torch.ones(self.batch_shape + (3,), dtype=torch.bool),
                "features": torch.ones(
                    self.batch_shape + (self.node_features_dim,), dtype=torch.bool
                ),
                "edge_index": torch.zeros(
                    self.batch_shape + ei_mask_shape, dtype=torch.bool
                ),
            }
        )  # TODO: edge_index mask is very memory consuming...
        backward_masks["action_type"][..., GraphActionType.ADD_NODE] = n_nodes >= 1
        backward_masks["action_type"][..., GraphActionType.ADD_EDGE] = n_edges
        backward_masks["action_type"][..., GraphActionType.EXIT] = n_nodes >= 1

        # Allow only existing edges
        arange = torch.arange(len(self)).view(self.batch_shape)
        ei1 = self.tensor["edge_index"][..., 0]
        ei2 = self.tensor["edge_index"][..., 1]
        for _ in range(len(self.batch_shape)):
            (
                ei1,
                ei2,
            ) = ei1.unsqueeze(
                0
            ), ei2.unsqueeze(0)
        backward_masks["edge_index"][arange[..., None], ei1, ei2] = False
        return backward_masks

    @classmethod
    def unique_node_indices(cls, num_new_nodes: int) -> torch.Tensor:
        indices = torch.arange(
            cls._next_node_index, cls._next_node_index + num_new_nodes
=======
    def stack_states(cls, states: Sequence[DiscreteStates]):
        stacked_states = cast(DiscreteStates, super().stack_states(states))
        stacked_states.forward_masks = torch.stack(
            [s.forward_masks for s in states], dim=0
        )
        stacked_states.backward_masks = torch.stack(
            [s.backward_masks for s in states], dim=0
>>>>>>> 2ef08246
        )
        cls._next_node_index += num_new_nodes
        return indices<|MERGE_RESOLUTION|>--- conflicted
+++ resolved
@@ -3,11 +3,7 @@
 from abc import ABC
 from copy import deepcopy
 from math import prod
-<<<<<<< HEAD
 from typing import Callable, ClassVar, List, Optional, Sequence, Tuple
-=======
-from typing import Callable, ClassVar, Optional, Sequence, cast
->>>>>>> 2ef08246
 
 import numpy as np
 import torch
@@ -54,9 +50,7 @@
 
     state_shape: ClassVar[tuple[int, ...]]  # Shape of one state
     s0: ClassVar[torch.Tensor | TensorDict]  # Source state of the DAG
-    sf: ClassVar[
-        torch.Tensor | TensorDict
-    ]  # Dummy state, used to pad a batch of states
+    sf: ClassVar[torch.Tensor | TensorDict]  # Dummy state, used to pad a batch of states
     make_random_states_tensor: Callable = lambda x: (_ for _ in ()).throw(
         NotImplementedError(
             "The environment does not support initialization of random states."
@@ -73,14 +67,10 @@
         assert tensor.shape[-len(self.state_shape) :] == self.state_shape
 
         self.tensor = tensor
-<<<<<<< HEAD
         self._batch_shape = tuple(self.tensor.shape)[: -len(self.state_shape)]
         self._log_rewards = (
             None  # Useful attribute if we want to store the log-reward of the states
         )
-=======
-        self.batch_shape = tuple(self.tensor.shape)[: -len(self.state_shape)]
->>>>>>> 2ef08246
 
     @property
     def batch_shape(self) -> tuple[int, ...]:
@@ -298,7 +288,6 @@
             )
         return self.compare(sink_states)
 
-<<<<<<< HEAD
     @property
     def log_rewards(self) -> torch.Tensor | None:
         """Returns the log rewards of the states as tensor of shape `batch_shape`."""
@@ -314,18 +303,12 @@
         assert log_rewards.shape == self.batch_shape
         self._log_rewards = log_rewards
 
-=======
->>>>>>> 2ef08246
     def sample(self, n_samples: int) -> States:
         """Samples a subset of the States object."""
         return self[torch.randperm(len(self))[:n_samples]]
 
     @classmethod
-<<<<<<< HEAD
     def stack(cls, states: Sequence[States]) -> States:
-=======
-    def stack_states(cls, states: Sequence[States]):
->>>>>>> 2ef08246
         """Given a list of states, stacks them along a new dimension (0)."""
         state_example = states[0]
         assert all(
@@ -334,7 +317,6 @@
 
         stacked_states = state_example.from_batch_shape((0, 0))  # Empty.
         stacked_states.tensor = torch.stack([s.tensor for s in states], dim=0)
-<<<<<<< HEAD
         if state_example._log_rewards:
             log_rewards = []
             for s in states:
@@ -342,8 +324,6 @@
                     raise ValueError("Some states have no log rewards.")
                 log_rewards.append(s._log_rewards)
             stacked_states._log_rewards = torch.stack(log_rewards, dim=0)
-=======
->>>>>>> 2ef08246
 
         # Adds the trajectory dimension.
         stacked_states.batch_shape = (
@@ -535,7 +515,6 @@
             self.forward_masks = torch.zeros(shape).bool()
 
     @classmethod
-<<<<<<< HEAD
     def stack(cls, states: List[DiscreteStates]) -> DiscreteStates:
         """Stacks a list of DiscreteStates objects along a new dimension (0)."""
         out = super().stack(states)
@@ -695,8 +674,7 @@
                 edge_mask = (
                     self.tensor["edge_index"][:, 0] >= self.tensor["node_index"][start]
                 ) & (
-                    self.tensor["edge_index"][:, 0]
-                    <= self.tensor["node_index"][end - 1]
+                    self.tensor["edge_index"][:, 0] <= self.tensor["node_index"][end - 1]
                 )
                 edge_features.append(self.tensor["edge_feature"][edge_mask])
                 edge_indices.append(self.tensor["edge_index"][edge_mask])
@@ -717,9 +695,7 @@
         if self._log_rewards is not None:
             out._log_rewards = self._log_rewards[idx]
 
-        assert out.tensor["node_index"].unique().numel() == len(
-            out.tensor["node_index"]
-        )
+        assert out.tensor["node_index"].unique().numel() == len(out.tensor["node_index"])
 
         return out
 
@@ -844,8 +820,12 @@
     def extend(self, other: GraphStates):
         """Concatenates to another GraphStates object along the batch dimension"""
         # find if there are common node indices
-        other_node_index = other.tensor["node_index"].clone()  # Clone to avoid modifying original
-        other_edge_index = other.tensor["edge_index"].clone()  # Clone to avoid modifying original
+        other_node_index = other.tensor[
+            "node_index"
+        ].clone()  # Clone to avoid modifying original
+        other_edge_index = other.tensor[
+            "edge_index"
+        ].clone()  # Clone to avoid modifying original
 
         # Always generate new indices for the other state to ensure uniqueness
         new_indices = GraphStates.unique_node_indices(len(other_node_index))
@@ -911,24 +891,30 @@
                 else:
                     self_i = self[i].tensor
                 if i >= other.tensor["batch_shape"][0]:
-                    other_i = other.make_sink_states_tensor(other.tensor["batch_shape"][1:])
+                    other_i = other.make_sink_states_tensor(
+                        other.tensor["batch_shape"][1:]
+                    )
                 else:
                     other_i = other[i].tensor
 
                 # Generate new unique indices for both self_i and other_i
-                new_self_indices = GraphStates.unique_node_indices(len(self_i["node_index"]))
-                new_other_indices = GraphStates.unique_node_indices(len(other_i["node_index"]))
+                new_self_indices = GraphStates.unique_node_indices(
+                    len(self_i["node_index"])
+                )
+                new_other_indices = GraphStates.unique_node_indices(
+                    len(other_i["node_index"])
+                )
 
                 # Update self_i edge indices
                 self_edge_index = self_i["edge_index"].clone()
                 for old_idx, new_idx in zip(self_i["node_index"], new_self_indices):
-                    mask = (self_edge_index == old_idx)
+                    mask = self_edge_index == old_idx
                     self_edge_index[mask] = new_idx
 
                 # Update other_i edge indices
                 other_edge_index = other_i["edge_index"].clone()
                 for old_idx, new_idx in zip(other_i["node_index"], new_other_indices):
-                    mask = (other_edge_index == old_idx)
+                    mask = other_edge_index == old_idx
                     other_edge_index[mask] = new_idx
 
                 node_features.append(self_i["node_feature"])
@@ -957,7 +943,10 @@
         assert self.tensor["node_index"].unique().numel() == len(
             self.tensor["node_index"]
         )
-        assert torch.prod(torch.tensor(self.tensor["batch_shape"])) == len(self.tensor["batch_ptr"]) - 1
+        assert (
+            torch.prod(torch.tensor(self.tensor["batch_shape"]))
+            == len(self.tensor["batch_ptr"]) - 1
+        )
 
     @property
     def log_rewards(self) -> torch.Tensor | None:
@@ -1120,15 +1109,6 @@
     def unique_node_indices(cls, num_new_nodes: int) -> torch.Tensor:
         indices = torch.arange(
             cls._next_node_index, cls._next_node_index + num_new_nodes
-=======
-    def stack_states(cls, states: Sequence[DiscreteStates]):
-        stacked_states = cast(DiscreteStates, super().stack_states(states))
-        stacked_states.forward_masks = torch.stack(
-            [s.forward_masks for s in states], dim=0
-        )
-        stacked_states.backward_masks = torch.stack(
-            [s.backward_masks for s in states], dim=0
->>>>>>> 2ef08246
         )
         cls._next_node_index += num_new_nodes
         return indices