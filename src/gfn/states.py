from __future__ import annotations  # This allows to use the class name in type hints

from abc import ABC, abstractmethod
from copy import deepcopy
from math import prod
from typing import Callable, ClassVar, Optional, Sequence, cast

import torch
from torchtyping import TensorType as TT


class States(ABC):
    """Base class for states, seen as nodes of the DAG.

    For each environment, a States subclass is needed. A `States` object
    is a collection of multiple states (nodes of the DAG). A tensor representation
    of the states is required for batching. If a state is represented with a tensor
    of shape (*state_shape), a batch of states is represented with a States object,
    with the attribute `tensor` of shape `(*batch_shape, *state_shape)`. Other
    representations are possible (e.g. state as string, numpy array, graph, etc...),
    but these representations cannot be batched.

    If the environment's action space is discrete (i.e. the environment subclasses
    `DiscreteEnv`), then each `States` object is also endowed with a `forward_masks` and
    `backward_masks` boolean attributes representing which actions are allowed at each
    state. This makes it possible to instantly access the allowed actions at each state,
    without having to call the environment's `validate_actions` method. Put different,
    `validate_actions` for such environments, directly calls the masks. This is handled
    in the DiscreteSpace subclass.

    A `batch_shape` attribute is also required, to keep track of the batch dimension.
    A trajectory can be represented by a States object with `batch_shape = (n_states,)`.
    Multiple trajectories can be represented by a States object with
    `batch_shape = (n_states, n_trajectories)`.

    Because multiple trajectories can have different lengths, batching requires
    appending a dummy tensor to trajectories that are shorter than the longest
    trajectory. The dummy state is the $s_f$ attribute of the environment
    (e.g. `[-1, ..., -1]`, or `[-inf, ..., -inf]`, etc...). Which is never processed,
    and is used to pad the batch of states only.

    Attributes:
        tensor: Tensor representing a batch of states.
        batch_shape: Sizes of the batch dimensions.
        _log_rewards: Stores the log rewards of each state.
    """

    state_shape: ClassVar[tuple[int, ...]]  # Shape of one state
    s0: ClassVar[TT["state_shape", torch.float]]  # Source state of the DAG
    sf: ClassVar[
        TT["state_shape", torch.float]
    ]  # Dummy state, used to pad a batch of states
    make_random_states_tensor: Callable = lambda x: (_ for _ in ()).throw(
        NotImplementedError(
            "The environment does not support initialization of random states."
        )
    )

    def __init__(self, tensor: TT["batch_shape", "state_shape"]):
        """Initalize the State container with a batch of states.
        Args:
            tensor: Tensor representing a batch of states.
        """
        self.tensor = tensor
        self.batch_shape = tuple(self.tensor.shape)[: -len(self.state_shape)]
        self._log_rewards = (
            None  # Useful attribute if we want to store the log-reward of the states
        )

    @classmethod
    def from_batch_shape(
        cls, batch_shape: tuple[int], random: bool = False, sink: bool = False
    ) -> States:
        """Create a States object with the given batch shape.

        By default, all states are initialized to $s_0$, the initial state. Optionally,
        one can initialize random state, which requires that the environment implements
        the `make_random_states_tensor` class method. Sink can be used to initialize
        states at $s_f$, the sink state. Both random and sink cannot be True at the
        same time.

        Args:
            batch_shape: Shape of the batch dimensions.
            random (optional): Initalize states randomly.
            sink (optional): States initialized with s_f (the sink state).

        Raises:
            ValueError: If both Random and Sink are True.
        """
        if random and sink:
            raise ValueError("Only one of `random` and `sink` should be True.")

        if random:
            tensor = cls.make_random_states_tensor(batch_shape)
        elif sink:
            tensor = cls.make_sink_states_tensor(batch_shape)
        else:
            tensor = cls.make_initial_states_tensor(batch_shape)
        return cls(tensor)

    @classmethod
    def make_initial_states_tensor(
        cls, batch_shape: tuple[int]
    ) -> TT["batch_shape", "state_shape", torch.float]:
        """Makes a tensor with a `batch_shape` of states consisting of $s_0`$s."""
        state_ndim = len(cls.state_shape)
        assert cls.s0 is not None and state_ndim is not None
        return cls.s0.repeat(*batch_shape, *((1,) * state_ndim))

    @classmethod
    def make_sink_states_tensor(
        cls, batch_shape: tuple[int]
    ) -> TT["batch_shape", "state_shape", torch.float]:
        """Makes a tensor with a `batch_shape` of states consisting of $s_f$s."""
        state_ndim = len(cls.state_shape)
        assert cls.sf is not None and state_ndim is not None
        return cls.sf.repeat(*batch_shape, *((1,) * state_ndim))

    def __len__(self):
        return prod(self.batch_shape)

    def __repr__(self):
        return f"{self.__class__.__name__} object of batch shape {self.batch_shape} and state shape {self.state_shape}"

    @property
    def device(self) -> torch.device:
        return self.tensor.device

    def __getitem__(self, index: int | Sequence[int] | Sequence[bool]) -> States:
        """Access particular states of the batch."""
        return self.__class__(
            self.tensor[index]
<<<<<<< HEAD
        )  # TODO: Inefficient - this makes a copy of the tensor!
=======
        )  # TODO: Inefficient - this might make a copy of the tensor!
>>>>>>> eedc7e87

    def __setitem__(
        self, index: int | Sequence[int] | Sequence[bool], states: States
    ) -> None:
        """Set particular states of the batch."""
        self.tensor[index] = states.tensor

    def clone(self) -> States:
        """Returns a *detached* clone of the current instance using deepcopy."""
        return deepcopy(self)

    def flatten(self) -> States:
        """Flatten the batch dimension of the states.

        Useful for example when extracting individual states from trajectories.
        """
        states = self.tensor.view(-1, *self.state_shape)
        return self.__class__(states)

    def extend(self, other: States) -> None:
        """Concatenates to another States object along the final batch dimension.

        Both States objects must have the same number of batch dimensions, which
        should be 1 or 2.

        Args:
            other (States): Batch of states to concatenate to.

        Raises:
            ValueError: if `self.batch_shape != other.batch_shape` or if
            `self.batch_shape != (1,) or (2,)`.
        """
        other_batch_shape = other.batch_shape
        if len(other_batch_shape) == len(self.batch_shape) == 1:
            # This corresponds to adding a state to a trajectory
            self.batch_shape = (self.batch_shape[0] + other_batch_shape[0],)
            self.tensor = torch.cat((self.tensor, other.tensor), dim=0)

        elif len(other_batch_shape) == len(self.batch_shape) == 2:
            # This corresponds to adding a trajectory to a batch of trajectories
            self.extend_with_sf(
                required_first_dim=max(self.batch_shape[0], other_batch_shape[0])
            )
            other.extend_with_sf(
                required_first_dim=max(self.batch_shape[0], other_batch_shape[0])
            )
            self.batch_shape = (
                self.batch_shape[0],
                self.batch_shape[1] + other_batch_shape[1],
            )
            self.tensor = torch.cat((self.tensor, other.tensor), dim=1)
        else:
            raise ValueError(
                f"extend is not implemented for batch shapes {self.batch_shape} and {other_batch_shape}"
            )

    def extend_with_sf(self, required_first_dim: int) -> None:
        """Extends a 2-dimensional batch of states along the first batch dimension.

        Given a batch of states (i.e. of `batch_shape=(a, b)`), extends `a` it to a
        States object of `batch_shape = (required_first_dim, b)`, by adding the
        required number of $s_f$ tensors. This is useful to extend trajectories of
        different lengths.

        Args:
            required_first_dim: The size of the first batch dimension post-expansion.
        """
        if len(self.batch_shape) == 2:
            if self.batch_shape[0] >= required_first_dim:
                return
            self.tensor = torch.cat(
                (
                    self.tensor,
                    self.__class__.sf.repeat(
                        required_first_dim - self.batch_shape[0], self.batch_shape[1], 1
                    ),
                ),
                dim=0,
            )
            self.batch_shape = (required_first_dim, self.batch_shape[1])
        else:
            raise ValueError(
                f"extend_with_sf is not implemented for batch shapes {self.batch_shape}"
            )

    def compare(
        self, other: TT["batch_shape", "state_shape", torch.float]
    ) -> TT["batch_shape", torch.bool]:
        """Computes elementwise equality between state tensor with an external tensor.

        Args:
            other: Tensor of states to compare to.

        Returns: Tensor of booleans indicating whether the states are equal to the
            states in self.
        """
        out = self.tensor == other
        state_ndim = len(self.__class__.state_shape)
        for _ in range(state_ndim):
            out = out.all(dim=-1)
        return out

    @property
    def is_initial_state(self) -> TT["batch_shape", torch.bool]:
        """Return a tensor that is True for states that are $s_0$ of the DAG."""
        source_states_tensor = self.__class__.s0.repeat(
            *self.batch_shape, *((1,) * len(self.__class__.state_shape))
        )
        return self.compare(source_states_tensor)

    @property
    def is_sink_state(self) -> TT["batch_shape", torch.bool]:
        """Return a tensor that is True for states that are $s_f$ of the DAG."""
        # TODO: self.__class__.sf == self.tensor -- or something similar?
        sink_states = self.__class__.sf.repeat(
            *self.batch_shape, *((1,) * len(self.__class__.state_shape))
        ).to(self.tensor.device)
        return self.compare(sink_states)

    @property
    def log_rewards(self) -> TT["batch_shape", torch.float]:
        return self._log_rewards

    @log_rewards.setter
    def log_rewards(self, log_rewards: TT["batch_shape", torch.float]) -> None:
        self._log_rewards = log_rewards


class DiscreteStates(States, ABC):
    """Base class for states of discrete environments.

    States are endowed with a `forward_masks` and `backward_masks`: boolean attributes
    representing which actions are allowed at each state. This is the mechanism by
    which all elements of the library (including an environment's `validate_actions`
    method) verifies the allowed actions at each state.

    Attributes:
        forward_masks: A boolean tensor of allowable forward policy actions.
        backward_masks:  A boolean tensor of allowable backward policy actions.
    """

    n_actions: ClassVar[int]
    device: ClassVar[torch.device]

    def __init__(
        self,
        tensor: TT["batch_shape", "state_shape", torch.float],
        forward_masks: Optional[TT["batch_shape", "n_actions", torch.bool]] = None,
        backward_masks: Optional[TT["batch_shape", "n_actions - 1", torch.bool]] = None,
    ) -> None:
        """Initalize a DiscreteStates container with a batch of states and masks.
        Args:
            tensor: A batch of states.
            forward_masks: Initializes a boolean tensor of allowable forward policy
                actions.
            backward_masks: Initializes a boolean tensor of allowable backward policy
                actions.
        """
        super().__init__(tensor)

        # In the usual case, no masks are provided and we produce these defaults.
        # Note: this **must** be updated externally by the env.
        if isinstance(forward_masks, type(None)):
            forward_masks = torch.ones(
                (*self.batch_shape, self.__class__.n_actions),
                dtype=torch.bool,
                device=self.__class__.device,
            )
        if isinstance(backward_masks, type(None)):
            backward_masks = torch.ones(
                (*self.batch_shape, self.__class__.n_actions - 1),
                dtype=torch.bool,
                device=self.__class__.device,
            )

        # Ensures typecasting is consistent no matter what is submitted to init.
        self.forward_masks = cast(torch.Tensor, forward_masks)  # TODO: Required?
        self.backward_masks = cast(torch.Tensor, backward_masks)  # TODO: Required?
        self.set_default_typing()

    def clone(self) -> States:
        """Returns a clone of the current instance."""
        return self.__class__(
            self.tensor.detach().clone(),
            self.forward_masks,
            self.backward_masks,
        )

    def set_default_typing(self) -> None:
        """A convienience function for default typing of the masks."""
        self.forward_masks = cast(
            TT["batch_shape", "n_actions", torch.bool],
            self.forward_masks,
        )
        self.backward_masks = cast(
            TT["batch_shape", "n_actions - 1", torch.bool],
            self.backward_masks,
        )

    def _check_both_forward_backward_masks_exist(self):
        assert self.forward_masks is not None and self.backward_masks is not None

    def __getitem__(
        self, index: int | Sequence[int] | Sequence[bool]
    ) -> DiscreteStates:
        states = self.tensor[index]
        self._check_both_forward_backward_masks_exist()
        forward_masks = self.forward_masks[index]
        backward_masks = self.backward_masks[index]
        return self.__class__(states, forward_masks, backward_masks)

    def __setitem__(
        self, index: int | Sequence[int] | Sequence[bool], states: DiscreteStates
    ) -> None:
        super().__setitem__(index, states)
        self._check_both_forward_backward_masks_exist()
        self.forward_masks[index] = states.forward_masks
        self.backward_masks[index] = states.backward_masks

    def flatten(self) -> DiscreteStates:
        states = self.tensor.view(-1, *self.state_shape)
        self._check_both_forward_backward_masks_exist()
        forward_masks = self.forward_masks.view(-1, self.forward_masks.shape[-1])
        backward_masks = self.backward_masks.view(-1, self.backward_masks.shape[-1])
        return self.__class__(states, forward_masks, backward_masks)

    def extend(self, other: States) -> None:
        super().extend(other)
        self.forward_masks = torch.cat(
            (self.forward_masks, other.forward_masks), dim=len(self.batch_shape) - 1
        )
        self.backward_masks = torch.cat(
            (self.backward_masks, other.backward_masks), dim=len(self.batch_shape) - 1
        )

    def extend_with_sf(self, required_first_dim: int) -> None:
        """Extends forward and backward masks along the first batch dimension.

        After extending the state along the first batch dimensions with $s_f$ by
        `required_first_dim`, also extends both forward and backward masks with ones
        along the first dimension by `required_first_dim`.

        Args:
            required_first_dim: The size of the first batch dimension post-expansion.
        """
        super().extend_with_sf(required_first_dim)

        def _extend(masks, first_dim):
            return torch.cat(
                (
                    masks,
                    torch.ones(
                        first_dim - masks.shape[0],
                        *masks.shape[1:],
                        dtype=torch.bool,
                        device=self.device,
                    ),
                ),
                dim=0,
            )

        self.forward_masks = _extend(self.forward_masks, required_first_dim)
        self.backward_masks = _extend(self.backward_masks, required_first_dim)

    # The helper methods are convenience functions for common mask operations.
    def set_nonexit_action_masks(self, cond, allow_exit: bool):
        """Masks denoting disallowed actions according to cond, appending the exit mask.

        A convenience function for common mask operations.

        Args:
            cond: a boolean of shape (batch_shape,) + (n_actions - 1,), which
                denotes which actions are *not* allowed. For example, if a state element
                represents action count, and no action can be repeated more than 5
                times, cond might be state.tensor > 5 (assuming count starts at 0).
            allow_exit: sets whether exiting can happen at any point in the
                trajectory - if so, it should be set to True.
        """
        if allow_exit:
            exit_idx = torch.zeros(self.batch_shape + (1,))
        else:
            exit_idx = torch.ones(self.batch_shape + (1,))
        self.forward_masks[torch.cat([cond, exit_idx], dim=-1).bool()] = False

    def set_exit_masks(self, batch_idx):
        """Sets forward masks such that the only allowable next action is to exit.

        A convenience function for common mask operations.

        Args:
            batch_idx: A Boolean index along the batch dimension, along which to
                enforce exits.
        """
        self.forward_masks[batch_idx, :] = torch.cat(
            [
                torch.zeros((torch.sum(batch_idx),) + self.s0.shape),
                torch.ones((torch.sum(batch_idx),) + (1,)),
            ],
            dim=-1,
        ).bool()

    def init_forward_masks(self, set_ones: bool = True):
        """Initalizes forward masks.

        A convienience function for common mask operations.

        Args:
            set_ones: if True, forward masks are initalized to all ones. Otherwise,
                they are initalized to all zeros.
        """
        shape = self.batch_shape + (self.n_actions,)
        if set_ones:
            self.forward_masks = torch.ones(shape).bool()
        else:
            self.forward_masks = torch.zeros(shape).bool()<|MERGE_RESOLUTION|>--- conflicted
+++ resolved
@@ -130,11 +130,7 @@
         """Access particular states of the batch."""
         return self.__class__(
             self.tensor[index]
-<<<<<<< HEAD
-        )  # TODO: Inefficient - this makes a copy of the tensor!
-=======
         )  # TODO: Inefficient - this might make a copy of the tensor!
->>>>>>> eedc7e87
 
     def __setitem__(
         self, index: int | Sequence[int] | Sequence[bool], states: States
