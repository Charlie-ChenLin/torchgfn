--- conflicted
+++ resolved
@@ -68,12 +68,8 @@
 
     logZ = None
     if isinstance(gflownet, TBGFlowNet):
-<<<<<<< HEAD
-        logZ = gflownet.logZ.item()  # pyright: ignore
-=======
         assert isinstance(gflownet.logZ, torch.Tensor)
         logZ = gflownet.logZ.item()
->>>>>>> f5b8c981
     if visited_terminating_states is None:
         terminating_states = gflownet.sample_terminating_states(
             env, n_validation_samples
