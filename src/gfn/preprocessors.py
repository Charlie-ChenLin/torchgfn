--- conflicted
+++ resolved
@@ -58,13 +58,8 @@
         Each state is represented by a unique integer (>= 0) index.
 
         Args:
-<<<<<<< HEAD
             get_states_indices: function that returns the unique indices of the states.
                 torch.Tensor is a tensor of shape (*batch_shape, 1).
-=======
-            get_states_indices (Callable[[DiscreteStates], BatchOutputTensor]): function that returns the unique indices of the states.
-                BatchOutputTensor is a tensor of shape (*batch_shape, 1).
->>>>>>> f5b8c981
         """
         super().__init__(output_dim=1)
         self.get_states_indices = get_states_indices
