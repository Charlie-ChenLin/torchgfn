--- conflicted
+++ resolved
@@ -166,13 +166,9 @@
         # A backward action asks "what index should be set back to -1", hence the fmod
         # to enable wrapping of indices.
         return states.states_tensor.scatter(
-<<<<<<< HEAD
-            -1, actions.actions_tensor.fmod(self.ndim), -1
-=======
             -1,
             actions.actions_tensor.fmod(self.ndim),
-            -1,  # TODO: Why is fmod required?
->>>>>>> 0e248746
+            -1,
         )
 
     def log_reward(self, final_states: DiscreteStates) -> BatchTensor:
