--- conflicted
+++ resolved
@@ -520,9 +520,6 @@
         return new_states
 
     def get_states_indices(self, states: DiscreteStates) -> torch.Tensor:
-<<<<<<< HEAD
-        """Returns the indices of the states in the environment."""
-=======
         """Returns the indices of the states in the environment.
 
         Args:
@@ -531,15 +528,11 @@
         Returns:
             torch.Tensor: Tensor of shape "batch_shape" containing the indices of the states.
         """
->>>>>>> 2ef08246
         raise NotImplementedError(
             "The environment does not support enumeration of states"
         )
 
     def get_terminating_states_indices(self, states: DiscreteStates) -> torch.Tensor:
-<<<<<<< HEAD
-        """Returns the indices of the terminating states in the environment."""
-=======
         """Returns the indices of the terminating states in the environment.
 
         Args:
@@ -548,7 +541,6 @@
         Returns:
             torch.Tensor: Tensor of shape "batch_shape" containing the indices of the terminating states.
         """
->>>>>>> 2ef08246
         raise NotImplementedError(
             "The environment does not support enumeration of states"
         )
